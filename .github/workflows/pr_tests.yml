name: Fast tests for PRs

on:
  pull_request:
    branches:
      - main
  push:
    branches:
      - ci-*

concurrency:
  group: ${{ github.workflow }}-${{ github.head_ref || github.run_id }}
  cancel-in-progress: true

env:
  DIFFUSERS_IS_CI: yes
  OMP_NUM_THREADS: 4
  MKL_NUM_THREADS: 4
  PYTEST_TIMEOUT: 60

jobs:
  run_fast_tests:
    strategy:
      fail-fast: false
      matrix:
        config:
          - name: Fast PyTorch Pipeline CPU tests
            framework: pytorch_pipelines
            runner: docker-cpu
            image: diffusers/diffusers-pytorch-cpu
            report: torch_cpu_pipelines
          - name: Fast PyTorch Models & Schedulers CPU tests
            framework: pytorch_models
            runner: docker-cpu
            image: diffusers/diffusers-pytorch-cpu
            report: torch_cpu_models_schedulers
          - name: LoRA
            framework: lora
            runner: docker-cpu
            image: diffusers/diffusers-pytorch-cpu
            report: torch_cpu_lora
          - name: Fast Flax CPU tests
            framework: flax
            runner: docker-cpu
            image: diffusers/diffusers-flax-cpu
            report: flax_cpu
          - name: PyTorch Example CPU tests
            framework: pytorch_examples
            runner: docker-cpu
            image: diffusers/diffusers-pytorch-cpu
            report: torch_example_cpu

    name: ${{ matrix.config.name }}

    runs-on: ${{ matrix.config.runner }}

    container:
      image: ${{ matrix.config.image }}
      options: --shm-size "16gb" --ipc host -v /mnt/hf_cache:/mnt/cache/

    defaults:
      run:
        shell: bash

    steps:
    - name: Checkout diffusers
      uses: actions/checkout@v3
      with:
        fetch-depth: 2

    - name: Install dependencies
      run: |
        apt-get update && apt-get install libsndfile1-dev libgl1 -y
        python -m pip install -e .[quality,test]
        python -m pip install accelerate

    - name: Environment
      run: |
        python utils/print_env.py

    - name: Run fast PyTorch Pipeline CPU tests
      if: ${{ matrix.config.framework == 'pytorch_pipelines' }}
      run: |
        python -m pytest -n 2 --max-worker-restart=0 --dist=loadfile \
          -s -v -k "not Flax and not Onnx" \
          --make-reports=tests_${{ matrix.config.report }} \
          tests/pipelines

    - name: Run fast PyTorch Model Scheduler CPU tests
      if: ${{ matrix.config.framework == 'pytorch_models' }}
      run: |
        python -m pytest -n 2 --max-worker-restart=0 --dist=loadfile \
          -s -v -k "not Flax and not Onnx and not Dependency" \
          --make-reports=tests_${{ matrix.config.report }} \
          tests/models tests/schedulers tests/others

    - name: Run fast PyTorch LoRA CPU tests
      if: ${{ matrix.config.framework == 'lora' }}
      run: |
        python -m pytest -n 2 --max-worker-restart=0 --dist=loadfile \
          -s -v -k "not Flax and not Onnx and not Dependency" \
          --make-reports=tests_${{ matrix.config.report }} \
          tests/lora

    - name: Run fast Flax TPU tests
      if: ${{ matrix.config.framework == 'flax' }}
      run: |
        python -m pytest -n 2 --max-worker-restart=0 --dist=loadfile \
          -s -v -k "Flax" \
          --make-reports=tests_${{ matrix.config.report }} \
          tests

    - name: Run example PyTorch CPU tests
      if: ${{ matrix.config.framework == 'pytorch_examples' }}
      run: |
<<<<<<< HEAD
        pip install peft && python -m pytest -n 2 --max-worker-restart=0 --dist=loadfile \
=======
        python -m pip install peft
        python -m pytest -n 2 --max-worker-restart=0 --dist=loadfile \
>>>>>>> 6bf1ca2c
          --make-reports=tests_${{ matrix.config.report }} \
          examples

    - name: Failure short reports
      if: ${{ failure() }}
      run: cat reports/tests_${{ matrix.config.report }}_failures_short.txt

    - name: Test suite reports artifacts
      if: ${{ always() }}
      uses: actions/upload-artifact@v2
      with:
        name: pr_${{ matrix.config.report }}_test_reports
        path: reports

  run_staging_tests:
    strategy:
      fail-fast: false
      matrix:
        config:
          - name: Hub tests for models, schedulers, and pipelines
            framework: hub_tests_pytorch
            runner: docker-cpu
            image: diffusers/diffusers-pytorch-cpu
            report: torch_hub

    name: ${{ matrix.config.name }}

    runs-on: ${{ matrix.config.runner }}

    container:
      image: ${{ matrix.config.image }}
      options: --shm-size "16gb" --ipc host -v /mnt/hf_cache:/mnt/cache/

    defaults:
      run:
        shell: bash

    steps:
    - name: Checkout diffusers
      uses: actions/checkout@v3
      with:
        fetch-depth: 2

    - name: Install dependencies
      run: |
        apt-get update && apt-get install libsndfile1-dev libgl1 -y
        python -m pip install -e .[quality,test]

    - name: Environment
      run: |
        python utils/print_env.py

    - name: Run Hub tests for models, schedulers, and pipelines on a staging env
      if: ${{ matrix.config.framework == 'hub_tests_pytorch' }}
      run: |
        HUGGINGFACE_CO_STAGING=true python -m pytest \
          -m "is_staging_test" \
          --make-reports=tests_${{ matrix.config.report }} \
          tests

    - name: Failure short reports
      if: ${{ failure() }}
      run: cat reports/tests_${{ matrix.config.report }}_failures_short.txt

    - name: Test suite reports artifacts
      if: ${{ always() }}
      uses: actions/upload-artifact@v2
      with:
        name: pr_${{ matrix.config.report }}_test_reports
        path: reports<|MERGE_RESOLUTION|>--- conflicted
+++ resolved
@@ -113,12 +113,8 @@
     - name: Run example PyTorch CPU tests
       if: ${{ matrix.config.framework == 'pytorch_examples' }}
       run: |
-<<<<<<< HEAD
-        pip install peft && python -m pytest -n 2 --max-worker-restart=0 --dist=loadfile \
-=======
         python -m pip install peft
         python -m pytest -n 2 --max-worker-restart=0 --dist=loadfile \
->>>>>>> 6bf1ca2c
           --make-reports=tests_${{ matrix.config.report }} \
           examples
 
