# Copyright 2023 The HuggingFace Team. All rights reserved.
#
# Licensed under the Apache License, Version 2.0 (the "License");
# you may not use this file except in compliance with the License.
# You may obtain a copy of the License at
#
#     http://www.apache.org/licenses/LICENSE-2.0
#
# Unless required by applicable law or agreed to in writing, software
# distributed under the License is distributed on an "AS IS" BASIS,
# WITHOUT WARRANTIES OR CONDITIONS OF ANY KIND, either express or implied.
# See the License for the specific language governing permissions and
# limitations under the License.
import importlib
import os
import re
from collections import defaultdict
from contextlib import nullcontext
from io import BytesIO
from pathlib import Path
from typing import Callable, Dict, List, Optional, Union

import requests
import safetensors
import torch
from huggingface_hub import hf_hub_download, model_info
from packaging import version
from torch import nn

from .models.modeling_utils import _LOW_CPU_MEM_USAGE_DEFAULT, load_model_dict_into_meta
from .utils import (
    DIFFUSERS_CACHE,
    HF_HUB_OFFLINE,
    _get_model_file,
    convert_diffusers_state_dict_to_peft,
    convert_old_state_dict_to_peft,
    deprecate,
    is_accelerate_available,
    is_omegaconf_available,
    is_peft_available,
    is_transformers_available,
    logging,
    recurse_remove_peft_layers,
)
from .utils.import_utils import BACKENDS_MAPPING


if is_transformers_available():
    from transformers import CLIPTextModel, CLIPTextModelWithProjection

if is_accelerate_available():
    from accelerate import init_empty_weights
    from accelerate.hooks import AlignDevicesHook, CpuOffload, remove_hook_from_module

if is_peft_available():
    from peft import LoraConfig

logger = logging.get_logger(__name__)

TEXT_ENCODER_NAME = "text_encoder"
UNET_NAME = "unet"

LORA_WEIGHT_NAME = "pytorch_lora_weights.bin"
LORA_WEIGHT_NAME_SAFE = "pytorch_lora_weights.safetensors"

TEXT_INVERSION_NAME = "learned_embeds.bin"
TEXT_INVERSION_NAME_SAFE = "learned_embeds.safetensors"

CUSTOM_DIFFUSION_WEIGHT_NAME = "pytorch_custom_diffusion_weights.bin"
CUSTOM_DIFFUSION_WEIGHT_NAME_SAFE = "pytorch_custom_diffusion_weights.safetensors"


class PatchedLoraProjection(nn.Module):
    def __init__(self, regular_linear_layer, lora_scale=1, network_alpha=None, rank=4, dtype=None):
        super().__init__()
        from .models.lora import LoRALinearLayer

        self.regular_linear_layer = regular_linear_layer

        device = self.regular_linear_layer.weight.device

        if dtype is None:
            dtype = self.regular_linear_layer.weight.dtype

        self.lora_linear_layer = LoRALinearLayer(
            self.regular_linear_layer.in_features,
            self.regular_linear_layer.out_features,
            network_alpha=network_alpha,
            device=device,
            dtype=dtype,
            rank=rank,
        )

        self.lora_scale = lora_scale

    # overwrite PyTorch's `state_dict` to be sure that only the 'regular_linear_layer' weights are saved
    # when saving the whole text encoder model and when LoRA is unloaded or fused
    def state_dict(self, *args, destination=None, prefix="", keep_vars=False):
        if self.lora_linear_layer is None:
            return self.regular_linear_layer.state_dict(
                *args, destination=destination, prefix=prefix, keep_vars=keep_vars
            )

        return super().state_dict(*args, destination=destination, prefix=prefix, keep_vars=keep_vars)

    def _fuse_lora(self, lora_scale=1.0):
        if self.lora_linear_layer is None:
            return

        dtype, device = self.regular_linear_layer.weight.data.dtype, self.regular_linear_layer.weight.data.device

        w_orig = self.regular_linear_layer.weight.data.float()
        w_up = self.lora_linear_layer.up.weight.data.float()
        w_down = self.lora_linear_layer.down.weight.data.float()

        if self.lora_linear_layer.network_alpha is not None:
            w_up = w_up * self.lora_linear_layer.network_alpha / self.lora_linear_layer.rank

        fused_weight = w_orig + (lora_scale * torch.bmm(w_up[None, :], w_down[None, :])[0])
        self.regular_linear_layer.weight.data = fused_weight.to(device=device, dtype=dtype)

        # we can drop the lora layer now
        self.lora_linear_layer = None

        # offload the up and down matrices to CPU to not blow the memory
        self.w_up = w_up.cpu()
        self.w_down = w_down.cpu()
        self.lora_scale = lora_scale

    def _unfuse_lora(self):
        if not (getattr(self, "w_up", None) is not None and getattr(self, "w_down", None) is not None):
            return

        fused_weight = self.regular_linear_layer.weight.data
        dtype, device = fused_weight.dtype, fused_weight.device

        w_up = self.w_up.to(device=device).float()
        w_down = self.w_down.to(device).float()

        unfused_weight = fused_weight.float() - (self.lora_scale * torch.bmm(w_up[None, :], w_down[None, :])[0])
        self.regular_linear_layer.weight.data = unfused_weight.to(device=device, dtype=dtype)

        self.w_up = None
        self.w_down = None

    def forward(self, input):
        if self.lora_scale is None:
            self.lora_scale = 1.0
        if self.lora_linear_layer is None:
            return self.regular_linear_layer(input)
        return self.regular_linear_layer(input) + (self.lora_scale * self.lora_linear_layer(input))


def text_encoder_attn_modules(text_encoder):
    attn_modules = []

    if isinstance(text_encoder, (CLIPTextModel, CLIPTextModelWithProjection)):
        for i, layer in enumerate(text_encoder.text_model.encoder.layers):
            name = f"text_model.encoder.layers.{i}.self_attn"
            mod = layer.self_attn
            attn_modules.append((name, mod))
    else:
        raise ValueError(f"do not know how to get attention modules for: {text_encoder.__class__.__name__}")

    return attn_modules


def text_encoder_mlp_modules(text_encoder):
    mlp_modules = []

    if isinstance(text_encoder, (CLIPTextModel, CLIPTextModelWithProjection)):
        for i, layer in enumerate(text_encoder.text_model.encoder.layers):
            mlp_mod = layer.mlp
            name = f"text_model.encoder.layers.{i}.mlp"
            mlp_modules.append((name, mlp_mod))
    else:
        raise ValueError(f"do not know how to get mlp modules for: {text_encoder.__class__.__name__}")

    return mlp_modules


def text_encoder_lora_state_dict(text_encoder):
    state_dict = {}

    for name, module in text_encoder_attn_modules(text_encoder):
        for k, v in module.q_proj.lora_linear_layer.state_dict().items():
            state_dict[f"{name}.q_proj.lora_linear_layer.{k}"] = v

        for k, v in module.k_proj.lora_linear_layer.state_dict().items():
            state_dict[f"{name}.k_proj.lora_linear_layer.{k}"] = v

        for k, v in module.v_proj.lora_linear_layer.state_dict().items():
            state_dict[f"{name}.v_proj.lora_linear_layer.{k}"] = v

        for k, v in module.out_proj.lora_linear_layer.state_dict().items():
            state_dict[f"{name}.out_proj.lora_linear_layer.{k}"] = v

    return state_dict


class AttnProcsLayers(torch.nn.Module):
    def __init__(self, state_dict: Dict[str, torch.Tensor]):
        super().__init__()
        self.layers = torch.nn.ModuleList(state_dict.values())
        self.mapping = dict(enumerate(state_dict.keys()))
        self.rev_mapping = {v: k for k, v in enumerate(state_dict.keys())}

        # .processor for unet, .self_attn for text encoder
        self.split_keys = [".processor", ".self_attn"]

        # we add a hook to state_dict() and load_state_dict() so that the
        # naming fits with `unet.attn_processors`
        def map_to(module, state_dict, *args, **kwargs):
            new_state_dict = {}
            for key, value in state_dict.items():
                num = int(key.split(".")[1])  # 0 is always "layers"
                new_key = key.replace(f"layers.{num}", module.mapping[num])
                new_state_dict[new_key] = value

            return new_state_dict

        def remap_key(key, state_dict):
            for k in self.split_keys:
                if k in key:
                    return key.split(k)[0] + k

            raise ValueError(
                f"There seems to be a problem with the state_dict: {set(state_dict.keys())}. {key} has to have one of {self.split_keys}."
            )

        def map_from(module, state_dict, *args, **kwargs):
            all_keys = list(state_dict.keys())
            for key in all_keys:
                replace_key = remap_key(key, state_dict)
                new_key = key.replace(replace_key, f"layers.{module.rev_mapping[replace_key]}")
                state_dict[new_key] = state_dict[key]
                del state_dict[key]

        self._register_state_dict_hook(map_to)
        self._register_load_state_dict_pre_hook(map_from, with_module=True)


class UNet2DConditionLoadersMixin:
    text_encoder_name = TEXT_ENCODER_NAME
    unet_name = UNET_NAME

    def load_attn_procs(self, pretrained_model_name_or_path_or_dict: Union[str, Dict[str, torch.Tensor]], **kwargs):
        r"""
        Load pretrained attention processor layers into [`UNet2DConditionModel`]. Attention processor layers have to be
        defined in
        [`attention_processor.py`](https://github.com/huggingface/diffusers/blob/main/src/diffusers/models/attention_processor.py)
        and be a `torch.nn.Module` class.

        Parameters:
            pretrained_model_name_or_path_or_dict (`str` or `os.PathLike` or `dict`):
                Can be either:

                    - A string, the model id (for example `google/ddpm-celebahq-256`) of a pretrained model hosted on
                      the Hub.
                    - A path to a directory (for example `./my_model_directory`) containing the model weights saved
                      with [`ModelMixin.save_pretrained`].
                    - A [torch state
                      dict](https://pytorch.org/tutorials/beginner/saving_loading_models.html#what-is-a-state-dict).

            cache_dir (`Union[str, os.PathLike]`, *optional*):
                Path to a directory where a downloaded pretrained model configuration is cached if the standard cache
                is not used.
            force_download (`bool`, *optional*, defaults to `False`):
                Whether or not to force the (re-)download of the model weights and configuration files, overriding the
                cached versions if they exist.
            resume_download (`bool`, *optional*, defaults to `False`):
                Whether or not to resume downloading the model weights and configuration files. If set to `False`, any
                incompletely downloaded files are deleted.
            proxies (`Dict[str, str]`, *optional*):
                A dictionary of proxy servers to use by protocol or endpoint, for example, `{'http': 'foo.bar:3128',
                'http://hostname': 'foo.bar:4012'}`. The proxies are used on each request.
            local_files_only (`bool`, *optional*, defaults to `False`):
                Whether to only load local model weights and configuration files or not. If set to `True`, the model
                won't be downloaded from the Hub.
            use_auth_token (`str` or *bool*, *optional*):
                The token to use as HTTP bearer authorization for remote files. If `True`, the token generated from
                `diffusers-cli login` (stored in `~/.huggingface`) is used.
            low_cpu_mem_usage (`bool`, *optional*, defaults to `True` if torch version >= 1.9.0 else `False`):
                Speed up model loading only loading the pretrained weights and not initializing the weights. This also
                tries to not use more than 1x model size in CPU memory (including peak memory) while loading the model.
                Only supported for PyTorch >= 1.9.0. If you are using an older version of PyTorch, setting this
                argument to `True` will raise an error.
            revision (`str`, *optional*, defaults to `"main"`):
                The specific model version to use. It can be a branch name, a tag name, a commit id, or any identifier
                allowed by Git.
            subfolder (`str`, *optional*, defaults to `""`):
                The subfolder location of a model file within a larger model repository on the Hub or locally.
            mirror (`str`, *optional*):
                Mirror source to resolve accessibility issues if you’re downloading a model in China. We do not
                guarantee the timeliness or safety of the source, and you should refer to the mirror site for more
                information.

        """
        from .models.attention_processor import (
            CustomDiffusionAttnProcessor,
        )
        from .models.lora import LoRACompatibleConv, LoRACompatibleLinear, LoRAConv2dLayer, LoRALinearLayer

        cache_dir = kwargs.pop("cache_dir", DIFFUSERS_CACHE)
        force_download = kwargs.pop("force_download", False)
        resume_download = kwargs.pop("resume_download", False)
        proxies = kwargs.pop("proxies", None)
        local_files_only = kwargs.pop("local_files_only", HF_HUB_OFFLINE)
        use_auth_token = kwargs.pop("use_auth_token", None)
        revision = kwargs.pop("revision", None)
        subfolder = kwargs.pop("subfolder", None)
        weight_name = kwargs.pop("weight_name", None)
        use_safetensors = kwargs.pop("use_safetensors", None)
        low_cpu_mem_usage = kwargs.pop("low_cpu_mem_usage", _LOW_CPU_MEM_USAGE_DEFAULT)
        # This value has the same meaning as the `--network_alpha` option in the kohya-ss trainer script.
        # See https://github.com/darkstorm2150/sd-scripts/blob/main/docs/train_network_README-en.md#execute-learning
        network_alphas = kwargs.pop("network_alphas", None)

        _pipeline = kwargs.pop("_pipeline", None)

        is_network_alphas_none = network_alphas is None

        allow_pickle = False

        if use_safetensors is None:
            use_safetensors = True
            allow_pickle = True

        user_agent = {
            "file_type": "attn_procs_weights",
            "framework": "pytorch",
        }

        if low_cpu_mem_usage and not is_accelerate_available():
            low_cpu_mem_usage = False
            logger.warning(
                "Cannot initialize model with low cpu memory usage because `accelerate` was not found in the"
                " environment. Defaulting to `low_cpu_mem_usage=False`. It is strongly recommended to install"
                " `accelerate` for faster and less memory-intense model loading. You can do so with: \n```\npip"
                " install accelerate\n```\n."
            )

        model_file = None
        if not isinstance(pretrained_model_name_or_path_or_dict, dict):
            # Let's first try to load .safetensors weights
            if (use_safetensors and weight_name is None) or (
                weight_name is not None and weight_name.endswith(".safetensors")
            ):
                try:
                    model_file = _get_model_file(
                        pretrained_model_name_or_path_or_dict,
                        weights_name=weight_name or LORA_WEIGHT_NAME_SAFE,
                        cache_dir=cache_dir,
                        force_download=force_download,
                        resume_download=resume_download,
                        proxies=proxies,
                        local_files_only=local_files_only,
                        use_auth_token=use_auth_token,
                        revision=revision,
                        subfolder=subfolder,
                        user_agent=user_agent,
                    )
                    state_dict = safetensors.torch.load_file(model_file, device="cpu")
                except IOError as e:
                    if not allow_pickle:
                        raise e
                    # try loading non-safetensors weights
                    pass
            if model_file is None:
                model_file = _get_model_file(
                    pretrained_model_name_or_path_or_dict,
                    weights_name=weight_name or LORA_WEIGHT_NAME,
                    cache_dir=cache_dir,
                    force_download=force_download,
                    resume_download=resume_download,
                    proxies=proxies,
                    local_files_only=local_files_only,
                    use_auth_token=use_auth_token,
                    revision=revision,
                    subfolder=subfolder,
                    user_agent=user_agent,
                )
                state_dict = torch.load(model_file, map_location="cpu")
        else:
            state_dict = pretrained_model_name_or_path_or_dict

        # fill attn processors
        lora_layers_list = []

        is_lora = all(("lora" in k or k.endswith(".alpha")) for k in state_dict.keys())
        is_custom_diffusion = any("custom_diffusion" in k for k in state_dict.keys())

        if is_lora:
            # correct keys
            state_dict, network_alphas = self.convert_state_dict_legacy_attn_format(state_dict, network_alphas)

            if network_alphas is not None:
                network_alphas_keys = list(network_alphas.keys())
                used_network_alphas_keys = set()

            lora_grouped_dict = defaultdict(dict)
            mapped_network_alphas = {}

            all_keys = list(state_dict.keys())
            for key in all_keys:
                value = state_dict.pop(key)
                attn_processor_key, sub_key = ".".join(key.split(".")[:-3]), ".".join(key.split(".")[-3:])
                lora_grouped_dict[attn_processor_key][sub_key] = value

                # Create another `mapped_network_alphas` dictionary so that we can properly map them.
                if network_alphas is not None:
                    for k in network_alphas_keys:
                        if k.replace(".alpha", "") in key:
                            mapped_network_alphas.update({attn_processor_key: network_alphas.get(k)})
                            used_network_alphas_keys.add(k)

            if not is_network_alphas_none:
                if len(set(network_alphas_keys) - used_network_alphas_keys) > 0:
                    raise ValueError(
                        f"The `network_alphas` has to be empty at this point but has the following keys \n\n {', '.join(network_alphas.keys())}"
                    )

            if len(state_dict) > 0:
                raise ValueError(
                    f"The `state_dict` has to be empty at this point but has the following keys \n\n {', '.join(state_dict.keys())}"
                )

            for key, value_dict in lora_grouped_dict.items():
                attn_processor = self
                for sub_key in key.split("."):
                    attn_processor = getattr(attn_processor, sub_key)

                # Process non-attention layers, which don't have to_{k,v,q,out_proj}_lora layers
                # or add_{k,v,q,out_proj}_proj_lora layers.
                rank = value_dict["lora.down.weight"].shape[0]

                if isinstance(attn_processor, LoRACompatibleConv):
                    in_features = attn_processor.in_channels
                    out_features = attn_processor.out_channels
                    kernel_size = attn_processor.kernel_size

                    ctx = init_empty_weights if low_cpu_mem_usage else nullcontext
                    with ctx():
                        lora = LoRAConv2dLayer(
                            in_features=in_features,
                            out_features=out_features,
                            rank=rank,
                            kernel_size=kernel_size,
                            stride=attn_processor.stride,
                            padding=attn_processor.padding,
                            network_alpha=mapped_network_alphas.get(key),
                        )
                elif isinstance(attn_processor, LoRACompatibleLinear):
                    ctx = init_empty_weights if low_cpu_mem_usage else nullcontext
                    with ctx():
                        lora = LoRALinearLayer(
                            attn_processor.in_features,
                            attn_processor.out_features,
                            rank,
                            mapped_network_alphas.get(key),
                        )
                else:
                    raise ValueError(f"Module {key} is not a LoRACompatibleConv or LoRACompatibleLinear module.")

                value_dict = {k.replace("lora.", ""): v for k, v in value_dict.items()}
                lora_layers_list.append((attn_processor, lora))

                if low_cpu_mem_usage:
                    device = next(iter(value_dict.values())).device
                    dtype = next(iter(value_dict.values())).dtype
                    load_model_dict_into_meta(lora, value_dict, device=device, dtype=dtype)
                else:
                    lora.load_state_dict(value_dict)

        elif is_custom_diffusion:
            attn_processors = {}
            custom_diffusion_grouped_dict = defaultdict(dict)
            for key, value in state_dict.items():
                if len(value) == 0:
                    custom_diffusion_grouped_dict[key] = {}
                else:
                    if "to_out" in key:
                        attn_processor_key, sub_key = ".".join(key.split(".")[:-3]), ".".join(key.split(".")[-3:])
                    else:
                        attn_processor_key, sub_key = ".".join(key.split(".")[:-2]), ".".join(key.split(".")[-2:])
                    custom_diffusion_grouped_dict[attn_processor_key][sub_key] = value

            for key, value_dict in custom_diffusion_grouped_dict.items():
                if len(value_dict) == 0:
                    attn_processors[key] = CustomDiffusionAttnProcessor(
                        train_kv=False, train_q_out=False, hidden_size=None, cross_attention_dim=None
                    )
                else:
                    cross_attention_dim = value_dict["to_k_custom_diffusion.weight"].shape[1]
                    hidden_size = value_dict["to_k_custom_diffusion.weight"].shape[0]
                    train_q_out = True if "to_q_custom_diffusion.weight" in value_dict else False
                    attn_processors[key] = CustomDiffusionAttnProcessor(
                        train_kv=True,
                        train_q_out=train_q_out,
                        hidden_size=hidden_size,
                        cross_attention_dim=cross_attention_dim,
                    )
                    attn_processors[key].load_state_dict(value_dict)
        else:
            raise ValueError(
                f"{model_file} does not seem to be in the correct format expected by LoRA or Custom Diffusion training."
            )

        # <Unsafe code
        # We can be sure that the following works as it just sets attention processors, lora layers and puts all in the same dtype
        # Now we remove any existing hooks to
        is_model_cpu_offload = False
        is_sequential_cpu_offload = False
        if _pipeline is not None:
            for _, component in _pipeline.components.items():
                if isinstance(component, nn.Module):
                    if hasattr(component, "_hf_hook"):
                        is_model_cpu_offload = isinstance(getattr(component, "_hf_hook"), CpuOffload)
                        is_sequential_cpu_offload = isinstance(getattr(component, "_hf_hook"), AlignDevicesHook)
                        logger.info(
                            "Accelerate hooks detected. Since you have called `load_lora_weights()`, the previous hooks will be first removed. Then the LoRA parameters will be loaded and the hooks will be applied again."
                        )
                        remove_hook_from_module(component, recurse=is_sequential_cpu_offload)

        # only custom diffusion needs to set attn processors
        if is_custom_diffusion:
            self.set_attn_processor(attn_processors)

        # set lora layers
        for target_module, lora_layer in lora_layers_list:
            target_module.set_lora_layer(lora_layer)

        self.to(dtype=self.dtype, device=self.device)

        # Offload back.
        if is_model_cpu_offload:
            _pipeline.enable_model_cpu_offload()
        elif is_sequential_cpu_offload:
            _pipeline.enable_sequential_cpu_offload()
        # Unsafe code />

    def convert_state_dict_legacy_attn_format(self, state_dict, network_alphas):
        is_new_lora_format = all(
            key.startswith(self.unet_name) or key.startswith(self.text_encoder_name) for key in state_dict.keys()
        )
        if is_new_lora_format:
            # Strip the `"unet"` prefix.
            is_text_encoder_present = any(key.startswith(self.text_encoder_name) for key in state_dict.keys())
            if is_text_encoder_present:
                warn_message = "The state_dict contains LoRA params corresponding to the text encoder which are not being used here. To use both UNet and text encoder related LoRA params, use [`pipe.load_lora_weights()`](https://huggingface.co/docs/diffusers/main/en/api/loaders#diffusers.loaders.LoraLoaderMixin.load_lora_weights)."
                logger.warn(warn_message)
            unet_keys = [k for k in state_dict.keys() if k.startswith(self.unet_name)]
            state_dict = {k.replace(f"{self.unet_name}.", ""): v for k, v in state_dict.items() if k in unet_keys}

        # change processor format to 'pure' LoRACompatibleLinear format
        if any("processor" in k.split(".") for k in state_dict.keys()):

            def format_to_lora_compatible(key):
                if "processor" not in key.split("."):
                    return key
                return key.replace(".processor", "").replace("to_out_lora", "to_out.0.lora").replace("_lora", ".lora")

            state_dict = {format_to_lora_compatible(k): v for k, v in state_dict.items()}

            if network_alphas is not None:
                network_alphas = {format_to_lora_compatible(k): v for k, v in network_alphas.items()}
        return state_dict, network_alphas

    def save_attn_procs(
        self,
        save_directory: Union[str, os.PathLike],
        is_main_process: bool = True,
        weight_name: str = None,
        save_function: Callable = None,
        safe_serialization: bool = True,
        **kwargs,
    ):
        r"""
        Save an attention processor to a directory so that it can be reloaded using the
        [`~loaders.UNet2DConditionLoadersMixin.load_attn_procs`] method.

        Arguments:
            save_directory (`str` or `os.PathLike`):
                Directory to save an attention processor to. Will be created if it doesn't exist.
            is_main_process (`bool`, *optional*, defaults to `True`):
                Whether the process calling this is the main process or not. Useful during distributed training and you
                need to call this function on all processes. In this case, set `is_main_process=True` only on the main
                process to avoid race conditions.
            save_function (`Callable`):
                The function to use to save the state dictionary. Useful during distributed training when you need to
                replace `torch.save` with another method. Can be configured with the environment variable
                `DIFFUSERS_SAVE_MODE`.
            safe_serialization (`bool`, *optional*, defaults to `True`):
                Whether to save the model using `safetensors` or the traditional PyTorch way with `pickle`.
        """
        from .models.attention_processor import (
            CustomDiffusionAttnProcessor,
            CustomDiffusionAttnProcessor2_0,
            CustomDiffusionXFormersAttnProcessor,
        )

        if os.path.isfile(save_directory):
            logger.error(f"Provided path ({save_directory}) should be a directory, not a file")
            return

        if save_function is None:
            if safe_serialization:

                def save_function(weights, filename):
                    return safetensors.torch.save_file(weights, filename, metadata={"format": "pt"})

            else:
                save_function = torch.save

        os.makedirs(save_directory, exist_ok=True)

        is_custom_diffusion = any(
            isinstance(
                x,
                (CustomDiffusionAttnProcessor, CustomDiffusionAttnProcessor2_0, CustomDiffusionXFormersAttnProcessor),
            )
            for (_, x) in self.attn_processors.items()
        )
        if is_custom_diffusion:
            model_to_save = AttnProcsLayers(
                {
                    y: x
                    for (y, x) in self.attn_processors.items()
                    if isinstance(
                        x,
                        (
                            CustomDiffusionAttnProcessor,
                            CustomDiffusionAttnProcessor2_0,
                            CustomDiffusionXFormersAttnProcessor,
                        ),
                    )
                }
            )
            state_dict = model_to_save.state_dict()
            for name, attn in self.attn_processors.items():
                if len(attn.state_dict()) == 0:
                    state_dict[name] = {}
        else:
            model_to_save = AttnProcsLayers(self.attn_processors)
            state_dict = model_to_save.state_dict()

        if weight_name is None:
            if safe_serialization:
                weight_name = CUSTOM_DIFFUSION_WEIGHT_NAME_SAFE if is_custom_diffusion else LORA_WEIGHT_NAME_SAFE
            else:
                weight_name = CUSTOM_DIFFUSION_WEIGHT_NAME if is_custom_diffusion else LORA_WEIGHT_NAME

        # Save the model
        save_function(state_dict, os.path.join(save_directory, weight_name))
        logger.info(f"Model weights saved in {os.path.join(save_directory, weight_name)}")

    def fuse_lora(self, lora_scale=1.0):
        self.lora_scale = lora_scale
        self.apply(self._fuse_lora_apply)

    def _fuse_lora_apply(self, module):
        if hasattr(module, "_fuse_lora"):
            module._fuse_lora(self.lora_scale)

    def unfuse_lora(self):
        self.apply(self._unfuse_lora_apply)

    def _unfuse_lora_apply(self, module):
        if hasattr(module, "_unfuse_lora"):
            module._unfuse_lora()


def load_textual_inversion_state_dicts(pretrained_model_name_or_paths, **kwargs):
    cache_dir = kwargs.pop("cache_dir", DIFFUSERS_CACHE)
    force_download = kwargs.pop("force_download", False)
    resume_download = kwargs.pop("resume_download", False)
    proxies = kwargs.pop("proxies", None)
    local_files_only = kwargs.pop("local_files_only", HF_HUB_OFFLINE)
    use_auth_token = kwargs.pop("use_auth_token", None)
    revision = kwargs.pop("revision", None)
    subfolder = kwargs.pop("subfolder", None)
    weight_name = kwargs.pop("weight_name", None)
    use_safetensors = kwargs.pop("use_safetensors", None)

    allow_pickle = False
    if use_safetensors is None:
        use_safetensors = True
        allow_pickle = True

    user_agent = {
        "file_type": "text_inversion",
        "framework": "pytorch",
    }
    state_dicts = []
    for pretrained_model_name_or_path in pretrained_model_name_or_paths:
        if not isinstance(pretrained_model_name_or_path, (dict, torch.Tensor)):
            # 3.1. Load textual inversion file
            model_file = None

            # Let's first try to load .safetensors weights
            if (use_safetensors and weight_name is None) or (
                weight_name is not None and weight_name.endswith(".safetensors")
            ):
                try:
                    model_file = _get_model_file(
                        pretrained_model_name_or_path,
                        weights_name=weight_name or TEXT_INVERSION_NAME_SAFE,
                        cache_dir=cache_dir,
                        force_download=force_download,
                        resume_download=resume_download,
                        proxies=proxies,
                        local_files_only=local_files_only,
                        use_auth_token=use_auth_token,
                        revision=revision,
                        subfolder=subfolder,
                        user_agent=user_agent,
                    )
                    state_dict = safetensors.torch.load_file(model_file, device="cpu")
                except Exception as e:
                    if not allow_pickle:
                        raise e

                    model_file = None

            if model_file is None:
                model_file = _get_model_file(
                    pretrained_model_name_or_path,
                    weights_name=weight_name or TEXT_INVERSION_NAME,
                    cache_dir=cache_dir,
                    force_download=force_download,
                    resume_download=resume_download,
                    proxies=proxies,
                    local_files_only=local_files_only,
                    use_auth_token=use_auth_token,
                    revision=revision,
                    subfolder=subfolder,
                    user_agent=user_agent,
                )
                state_dict = torch.load(model_file, map_location="cpu")
        else:
            state_dict = pretrained_model_name_or_path

        state_dicts.append(state_dict)

    return state_dicts


class TextualInversionLoaderMixin:
    r"""
    Load textual inversion tokens and embeddings to the tokenizer and text encoder.
    """

    def maybe_convert_prompt(self, prompt: Union[str, List[str]], tokenizer: "PreTrainedTokenizer"):  # noqa: F821
        r"""
        Processes prompts that include a special token corresponding to a multi-vector textual inversion embedding to
        be replaced with multiple special tokens each corresponding to one of the vectors. If the prompt has no textual
        inversion token or if the textual inversion token is a single vector, the input prompt is returned.

        Parameters:
            prompt (`str` or list of `str`):
                The prompt or prompts to guide the image generation.
            tokenizer (`PreTrainedTokenizer`):
                The tokenizer responsible for encoding the prompt into input tokens.

        Returns:
            `str` or list of `str`: The converted prompt
        """
        if not isinstance(prompt, List):
            prompts = [prompt]
        else:
            prompts = prompt

        prompts = [self._maybe_convert_prompt(p, tokenizer) for p in prompts]

        if not isinstance(prompt, List):
            return prompts[0]

        return prompts

    def _maybe_convert_prompt(self, prompt: str, tokenizer: "PreTrainedTokenizer"):  # noqa: F821
        r"""
        Maybe convert a prompt into a "multi vector"-compatible prompt. If the prompt includes a token that corresponds
        to a multi-vector textual inversion embedding, this function will process the prompt so that the special token
        is replaced with multiple special tokens each corresponding to one of the vectors. If the prompt has no textual
        inversion token or a textual inversion token that is a single vector, the input prompt is simply returned.

        Parameters:
            prompt (`str`):
                The prompt to guide the image generation.
            tokenizer (`PreTrainedTokenizer`):
                The tokenizer responsible for encoding the prompt into input tokens.

        Returns:
            `str`: The converted prompt
        """
        tokens = tokenizer.tokenize(prompt)
        unique_tokens = set(tokens)
        for token in unique_tokens:
            if token in tokenizer.added_tokens_encoder:
                replacement = token
                i = 1
                while f"{token}_{i}" in tokenizer.added_tokens_encoder:
                    replacement += f" {token}_{i}"
                    i += 1

                prompt = prompt.replace(token, replacement)

        return prompt

    def _check_text_inv_inputs(self, tokenizer, text_encoder, pretrained_model_name_or_paths, tokens):
        if tokenizer is None:
            raise ValueError(
                f"{self.__class__.__name__} requires `self.tokenizer` or passing a `tokenizer` of type `PreTrainedTokenizer` for calling"
                f" `{self.load_textual_inversion.__name__}`"
            )

        if text_encoder is None:
            raise ValueError(
                f"{self.__class__.__name__} requires `self.text_encoder` or passing a `text_encoder` of type `PreTrainedModel` for calling"
                f" `{self.load_textual_inversion.__name__}`"
            )

        if len(pretrained_model_name_or_paths) != len(tokens):
            raise ValueError(
                f"You have passed a list of models of length {len(pretrained_model_name_or_paths)}, and list of tokens of length {len(tokens)} "
                f"Make sure both lists have the same length."
            )

        valid_tokens = [t for t in tokens if t is not None]
        if len(set(valid_tokens)) < len(valid_tokens):
            raise ValueError(f"You have passed a list of tokens that contains duplicates: {tokens}")

    @staticmethod
    def _retrieve_tokens_and_embeddings(tokens, state_dicts, tokenizer):
        all_tokens = []
        all_embeddings = []
        for state_dict, token in zip(state_dicts, tokens):
            if isinstance(state_dict, torch.Tensor):
                if token is None:
                    raise ValueError(
                        "You are trying to load a textual inversion embedding that has been saved as a PyTorch tensor. Make sure to pass the name of the corresponding token in this case: `token=...`."
                    )
                loaded_token = token
                embedding = state_dict
            elif len(state_dict) == 1:
                # diffusers
                loaded_token, embedding = next(iter(state_dict.items()))
            elif "string_to_param" in state_dict:
                # A1111
                loaded_token = state_dict["name"]
                embedding = state_dict["string_to_param"]["*"]
            else:
                raise ValueError(
                    f"Loaded state dictonary is incorrect: {state_dict}. \n\n"
                    "Please verify that the loaded state dictionary of the textual embedding either only has a single key or includes the `string_to_param`"
                    " input key."
                )

            if token is not None and loaded_token != token:
                logger.info(f"The loaded token: {loaded_token} is overwritten by the passed token {token}.")
            else:
                token = loaded_token

            if token in tokenizer.get_vocab():
                raise ValueError(
                    f"Token {token} already in tokenizer vocabulary. Please choose a different token name or remove {token} and embedding from the tokenizer and text encoder."
                )

            all_tokens.append(token)
            all_embeddings.append(embedding)

        return all_tokens, all_embeddings

    @staticmethod
    def _extend_tokens_and_embeddings(tokens, embeddings, tokenizer):
        all_tokens = []
        all_embeddings = []

        for embedding, token in zip(embeddings, tokens):
            if f"{token}_1" in tokenizer.get_vocab():
                multi_vector_tokens = [token]
                i = 1
                while f"{token}_{i}" in tokenizer.added_tokens_encoder:
                    multi_vector_tokens.append(f"{token}_{i}")
                    i += 1

                raise ValueError(
                    f"Multi-vector Token {multi_vector_tokens} already in tokenizer vocabulary. Please choose a different token name or remove the {multi_vector_tokens} and embedding from the tokenizer and text encoder."
                )

            is_multi_vector = len(embedding.shape) > 1 and embedding.shape[0] > 1
            if is_multi_vector:
                all_tokens += [token] + [f"{token}_{i}" for i in range(1, embedding.shape[0])]
                all_embeddings += [e for e in embedding]  # noqa: C416
            else:
                all_tokens += [token]
                all_embeddings += [embedding[0]] if len(embedding.shape) > 1 else [embedding]

        return all_tokens, all_embeddings

    def load_textual_inversion(
        self,
        pretrained_model_name_or_path: Union[str, List[str], Dict[str, torch.Tensor], List[Dict[str, torch.Tensor]]],
        token: Optional[Union[str, List[str]]] = None,
        tokenizer: Optional["PreTrainedTokenizer"] = None,  # noqa: F821
        text_encoder: Optional["PreTrainedModel"] = None,  # noqa: F821
        **kwargs,
    ):
        r"""
        Load textual inversion embeddings into the text encoder of [`StableDiffusionPipeline`] (both 🤗 Diffusers and
        Automatic1111 formats are supported).

        Parameters:
            pretrained_model_name_or_path (`str` or `os.PathLike` or `List[str or os.PathLike]` or `Dict` or `List[Dict]`):
                Can be either one of the following or a list of them:

                    - A string, the *model id* (for example `sd-concepts-library/low-poly-hd-logos-icons`) of a
                      pretrained model hosted on the Hub.
                    - A path to a *directory* (for example `./my_text_inversion_directory/`) containing the textual
                      inversion weights.
                    - A path to a *file* (for example `./my_text_inversions.pt`) containing textual inversion weights.
                    - A [torch state
                      dict](https://pytorch.org/tutorials/beginner/saving_loading_models.html#what-is-a-state-dict).

            token (`str` or `List[str]`, *optional*):
                Override the token to use for the textual inversion weights. If `pretrained_model_name_or_path` is a
                list, then `token` must also be a list of equal length.
            text_encoder ([`~transformers.CLIPTextModel`], *optional*):
                Frozen text-encoder ([clip-vit-large-patch14](https://huggingface.co/openai/clip-vit-large-patch14)).
                If not specified, function will take self.tokenizer.
            tokenizer ([`~transformers.CLIPTokenizer`], *optional*):
                A `CLIPTokenizer` to tokenize text. If not specified, function will take self.tokenizer.
            weight_name (`str`, *optional*):
                Name of a custom weight file. This should be used when:

                    - The saved textual inversion file is in 🤗 Diffusers format, but was saved under a specific weight
                      name such as `text_inv.bin`.
                    - The saved textual inversion file is in the Automatic1111 format.
            cache_dir (`Union[str, os.PathLike]`, *optional*):
                Path to a directory where a downloaded pretrained model configuration is cached if the standard cache
                is not used.
            force_download (`bool`, *optional*, defaults to `False`):
                Whether or not to force the (re-)download of the model weights and configuration files, overriding the
                cached versions if they exist.
            resume_download (`bool`, *optional*, defaults to `False`):
                Whether or not to resume downloading the model weights and configuration files. If set to `False`, any
                incompletely downloaded files are deleted.
            proxies (`Dict[str, str]`, *optional*):
                A dictionary of proxy servers to use by protocol or endpoint, for example, `{'http': 'foo.bar:3128',
                'http://hostname': 'foo.bar:4012'}`. The proxies are used on each request.
            local_files_only (`bool`, *optional*, defaults to `False`):
                Whether to only load local model weights and configuration files or not. If set to `True`, the model
                won't be downloaded from the Hub.
            use_auth_token (`str` or *bool*, *optional*):
                The token to use as HTTP bearer authorization for remote files. If `True`, the token generated from
                `diffusers-cli login` (stored in `~/.huggingface`) is used.
            revision (`str`, *optional*, defaults to `"main"`):
                The specific model version to use. It can be a branch name, a tag name, a commit id, or any identifier
                allowed by Git.
            subfolder (`str`, *optional*, defaults to `""`):
                The subfolder location of a model file within a larger model repository on the Hub or locally.
            mirror (`str`, *optional*):
                Mirror source to resolve accessibility issues if you're downloading a model in China. We do not
                guarantee the timeliness or safety of the source, and you should refer to the mirror site for more
                information.

        Example:

        To load a textual inversion embedding vector in 🤗 Diffusers format:

        ```py
        from diffusers import StableDiffusionPipeline
        import torch

        model_id = "runwayml/stable-diffusion-v1-5"
        pipe = StableDiffusionPipeline.from_pretrained(model_id, torch_dtype=torch.float16).to("cuda")

        pipe.load_textual_inversion("sd-concepts-library/cat-toy")

        prompt = "A <cat-toy> backpack"

        image = pipe(prompt, num_inference_steps=50).images[0]
        image.save("cat-backpack.png")
        ```

        To load a textual inversion embedding vector in Automatic1111 format, make sure to download the vector first
        (for example from [civitAI](https://civitai.com/models/3036?modelVersionId=9857)) and then load the vector
        locally:

        ```py
        from diffusers import StableDiffusionPipeline
        import torch

        model_id = "runwayml/stable-diffusion-v1-5"
        pipe = StableDiffusionPipeline.from_pretrained(model_id, torch_dtype=torch.float16).to("cuda")

        pipe.load_textual_inversion("./charturnerv2.pt", token="charturnerv2")

        prompt = "charturnerv2, multiple views of the same character in the same outfit, a character turnaround of a woman wearing a black jacket and red shirt, best quality, intricate details."

        image = pipe(prompt, num_inference_steps=50).images[0]
        image.save("character.png")
        ```

        """
        # 1. Set correct tokenizer and text encoder
        tokenizer = tokenizer or getattr(self, "tokenizer", None)
        text_encoder = text_encoder or getattr(self, "text_encoder", None)

        # 2. Normalize inputs
        pretrained_model_name_or_paths = (
            [pretrained_model_name_or_path]
            if not isinstance(pretrained_model_name_or_path, list)
            else pretrained_model_name_or_path
        )
        tokens = len(pretrained_model_name_or_paths) * [token] if (isinstance(token, str) or token is None) else token

        # 3. Check inputs
        self._check_text_inv_inputs(tokenizer, text_encoder, pretrained_model_name_or_paths, tokens)

        # 4. Load state dicts of textual embeddings
        state_dicts = load_textual_inversion_state_dicts(pretrained_model_name_or_paths, **kwargs)

        # 4. Retrieve tokens and embeddings
        tokens, embeddings = self._retrieve_tokens_and_embeddings(tokens, state_dicts, tokenizer)

        # 5. Extend tokens and embeddings for multi vector
        tokens, embeddings = self._extend_tokens_and_embeddings(tokens, embeddings, tokenizer)

        # 6. Make sure all embeddings have the correct size
        expected_emb_dim = text_encoder.get_input_embeddings().weight.shape[-1]
        if any(expected_emb_dim != emb.shape[-1] for emb in embeddings):
            raise ValueError(
                "Loaded embeddings are of incorrect shape. Expected each textual inversion embedding "
                "to be of shape {input_embeddings.shape[-1]}, but are {embeddings.shape[-1]} "
            )

        # 7. Now we can be sure that loading the embedding matrix works
        # < Unsafe code:

        # 7.1 Offload all hooks in case the pipeline was cpu offloaded before make sure, we offload and onload again
        is_model_cpu_offload = False
        is_sequential_cpu_offload = False
        for _, component in self.components.items():
            if isinstance(component, nn.Module):
                if hasattr(component, "_hf_hook"):
                    is_model_cpu_offload = isinstance(getattr(component, "_hf_hook"), CpuOffload)
                    is_sequential_cpu_offload = isinstance(getattr(component, "_hf_hook"), AlignDevicesHook)
                    logger.info(
                        "Accelerate hooks detected. Since you have called `load_textual_inversion()`, the previous hooks will be first removed. Then the textual inversion parameters will be loaded and the hooks will be applied again."
                    )
                    remove_hook_from_module(component, recurse=is_sequential_cpu_offload)

        # 7.2 save expected device and dtype
        device = text_encoder.device
        dtype = text_encoder.dtype

        # 7.3 Increase token embedding matrix
        text_encoder.resize_token_embeddings(len(tokenizer) + len(tokens))
        input_embeddings = text_encoder.get_input_embeddings().weight

        # 7.4 Load token and embedding
        for token, embedding in zip(tokens, embeddings):
            # add tokens and get ids
            tokenizer.add_tokens(token)
            token_id = tokenizer.convert_tokens_to_ids(token)
            input_embeddings.data[token_id] = embedding
            logger.info(f"Loaded textual inversion embedding for {token}.")

        input_embeddings.to(dtype=dtype, device=device)

        # 7.5 Offload the model again
        if is_model_cpu_offload:
            self.enable_model_cpu_offload()
        elif is_sequential_cpu_offload:
            self.enable_sequential_cpu_offload()

        # / Unsafe Code >


class LoraLoaderMixin:
    r"""
    Load LoRA layers into [`UNet2DConditionModel`] and
    [`CLIPTextModel`](https://huggingface.co/docs/transformers/model_doc/clip#transformers.CLIPTextModel).
    """
    text_encoder_name = TEXT_ENCODER_NAME
    unet_name = UNET_NAME
    num_fused_loras = 0

    def load_lora_weights(self, pretrained_model_name_or_path_or_dict: Union[str, Dict[str, torch.Tensor]], **kwargs):
        """
        Load LoRA weights specified in `pretrained_model_name_or_path_or_dict` into `self.unet` and
        `self.text_encoder`.

        All kwargs are forwarded to `self.lora_state_dict`.

        See [`~loaders.LoraLoaderMixin.lora_state_dict`] for more details on how the state dict is loaded.

        See [`~loaders.LoraLoaderMixin.load_lora_into_unet`] for more details on how the state dict is loaded into
        `self.unet`.

        See [`~loaders.LoraLoaderMixin.load_lora_into_text_encoder`] for more details on how the state dict is loaded
        into `self.text_encoder`.

        Parameters:
            pretrained_model_name_or_path_or_dict (`str` or `os.PathLike` or `dict`):
                See [`~loaders.LoraLoaderMixin.lora_state_dict`].
            kwargs (`dict`, *optional*):
                See [`~loaders.LoraLoaderMixin.lora_state_dict`].
        """
        # First, ensure that the checkpoint is a compatible one and can be successfully loaded.
        state_dict, network_alphas = self.lora_state_dict(pretrained_model_name_or_path_or_dict, **kwargs)

        is_correct_format = all("lora" in key for key in state_dict.keys())
        if not is_correct_format:
            raise ValueError("Invalid LoRA checkpoint.")

        low_cpu_mem_usage = kwargs.pop("low_cpu_mem_usage", _LOW_CPU_MEM_USAGE_DEFAULT)

        self.load_lora_into_unet(
            state_dict,
            network_alphas=network_alphas,
            unet=self.unet,
            low_cpu_mem_usage=low_cpu_mem_usage,
            _pipeline=self,
        )
        self.load_lora_into_text_encoder(
            state_dict,
            network_alphas=network_alphas,
            text_encoder=self.text_encoder,
            lora_scale=self.lora_scale,
            low_cpu_mem_usage=low_cpu_mem_usage,
            _pipeline=self,
        )

<<<<<<< HEAD
        # Offload back.
        if is_model_cpu_offload:
            self.enable_model_cpu_offload()
        elif is_sequential_cpu_offload:
            self.enable_sequential_cpu_offload()

    @property
    def use_peft_backend(self) -> bool:
        """
        A property method that returns `True` if the current version of `peft` and `transformers` are compatible with
        PEFT backend. Will automatically fall back to PEFT backend if the correct versions of the libraries are available.

        For PEFT is has to be greater than 0.6.0 and for transformers it has to be greater than 4.33.1.
        """
        correct_peft_version = is_peft_available() and version.parse(importlib.metadata.version("peft")) > version.parse("0.6.0")
        correct_transformers_version = version.parse(importlib.metadata.version("transformers")) > version.parse("4.33.1")
        return correct_peft_version and correct_transformers_version

=======
>>>>>>> c2787c11
    @classmethod
    def lora_state_dict(
        cls,
        pretrained_model_name_or_path_or_dict: Union[str, Dict[str, torch.Tensor]],
        **kwargs,
    ):
        r"""
        Return state dict for lora weights and the network alphas.

        <Tip warning={true}>

        We support loading A1111 formatted LoRA checkpoints in a limited capacity.

        This function is experimental and might change in the future.

        </Tip>

        Parameters:
            pretrained_model_name_or_path_or_dict (`str` or `os.PathLike` or `dict`):
                Can be either:

                    - A string, the *model id* (for example `google/ddpm-celebahq-256`) of a pretrained model hosted on
                      the Hub.
                    - A path to a *directory* (for example `./my_model_directory`) containing the model weights saved
                      with [`ModelMixin.save_pretrained`].
                    - A [torch state
                      dict](https://pytorch.org/tutorials/beginner/saving_loading_models.html#what-is-a-state-dict).

            cache_dir (`Union[str, os.PathLike]`, *optional*):
                Path to a directory where a downloaded pretrained model configuration is cached if the standard cache
                is not used.
            force_download (`bool`, *optional*, defaults to `False`):
                Whether or not to force the (re-)download of the model weights and configuration files, overriding the
                cached versions if they exist.
            resume_download (`bool`, *optional*, defaults to `False`):
                Whether or not to resume downloading the model weights and configuration files. If set to `False`, any
                incompletely downloaded files are deleted.
            proxies (`Dict[str, str]`, *optional*):
                A dictionary of proxy servers to use by protocol or endpoint, for example, `{'http': 'foo.bar:3128',
                'http://hostname': 'foo.bar:4012'}`. The proxies are used on each request.
            local_files_only (`bool`, *optional*, defaults to `False`):
                Whether to only load local model weights and configuration files or not. If set to `True`, the model
                won't be downloaded from the Hub.
            use_auth_token (`str` or *bool*, *optional*):
                The token to use as HTTP bearer authorization for remote files. If `True`, the token generated from
                `diffusers-cli login` (stored in `~/.huggingface`) is used.
            revision (`str`, *optional*, defaults to `"main"`):
                The specific model version to use. It can be a branch name, a tag name, a commit id, or any identifier
                allowed by Git.
            subfolder (`str`, *optional*, defaults to `""`):
                The subfolder location of a model file within a larger model repository on the Hub or locally.
            low_cpu_mem_usage (`bool`, *optional*, defaults to `True` if torch version >= 1.9.0 else `False`):
                Speed up model loading only loading the pretrained weights and not initializing the weights. This also
                tries to not use more than 1x model size in CPU memory (including peak memory) while loading the model.
                Only supported for PyTorch >= 1.9.0. If you are using an older version of PyTorch, setting this
                argument to `True` will raise an error.
            mirror (`str`, *optional*):
                Mirror source to resolve accessibility issues if you're downloading a model in China. We do not
                guarantee the timeliness or safety of the source, and you should refer to the mirror site for more
                information.

        """
        # Load the main state dict first which has the LoRA layers for either of
        # UNet and text encoder or both.
        cache_dir = kwargs.pop("cache_dir", DIFFUSERS_CACHE)
        force_download = kwargs.pop("force_download", False)
        resume_download = kwargs.pop("resume_download", False)
        proxies = kwargs.pop("proxies", None)
        local_files_only = kwargs.pop("local_files_only", HF_HUB_OFFLINE)
        use_auth_token = kwargs.pop("use_auth_token", None)
        revision = kwargs.pop("revision", None)
        subfolder = kwargs.pop("subfolder", None)
        weight_name = kwargs.pop("weight_name", None)
        unet_config = kwargs.pop("unet_config", None)
        use_safetensors = kwargs.pop("use_safetensors", None)

        allow_pickle = False
        if use_safetensors is None:
            use_safetensors = True
            allow_pickle = True

        user_agent = {
            "file_type": "attn_procs_weights",
            "framework": "pytorch",
        }

        model_file = None
        if not isinstance(pretrained_model_name_or_path_or_dict, dict):
            # Let's first try to load .safetensors weights
            if (use_safetensors and weight_name is None) or (
                weight_name is not None and weight_name.endswith(".safetensors")
            ):
                try:
                    # Here we're relaxing the loading check to enable more Inference API
                    # friendliness where sometimes, it's not at all possible to automatically
                    # determine `weight_name`.
                    if weight_name is None:
                        weight_name = cls._best_guess_weight_name(
                            pretrained_model_name_or_path_or_dict, file_extension=".safetensors"
                        )
                    model_file = _get_model_file(
                        pretrained_model_name_or_path_or_dict,
                        weights_name=weight_name or LORA_WEIGHT_NAME_SAFE,
                        cache_dir=cache_dir,
                        force_download=force_download,
                        resume_download=resume_download,
                        proxies=proxies,
                        local_files_only=local_files_only,
                        use_auth_token=use_auth_token,
                        revision=revision,
                        subfolder=subfolder,
                        user_agent=user_agent,
                    )
                    state_dict = safetensors.torch.load_file(model_file, device="cpu")
                except (IOError, safetensors.SafetensorError) as e:
                    if not allow_pickle:
                        raise e
                    # try loading non-safetensors weights
                    model_file = None
                    pass

            if model_file is None:
                if weight_name is None:
                    weight_name = cls._best_guess_weight_name(
                        pretrained_model_name_or_path_or_dict, file_extension=".bin"
                    )
                model_file = _get_model_file(
                    pretrained_model_name_or_path_or_dict,
                    weights_name=weight_name or LORA_WEIGHT_NAME,
                    cache_dir=cache_dir,
                    force_download=force_download,
                    resume_download=resume_download,
                    proxies=proxies,
                    local_files_only=local_files_only,
                    use_auth_token=use_auth_token,
                    revision=revision,
                    subfolder=subfolder,
                    user_agent=user_agent,
                )
                state_dict = torch.load(model_file, map_location="cpu")
        else:
            state_dict = pretrained_model_name_or_path_or_dict

        network_alphas = None
        if all(
            (
                k.startswith("lora_te_")
                or k.startswith("lora_unet_")
                or k.startswith("lora_te1_")
                or k.startswith("lora_te2_")
            )
            for k in state_dict.keys()
        ):
            # Map SDXL blocks correctly.
            if unet_config is not None:
                # use unet config to remap block numbers
                state_dict = cls._maybe_map_sgm_blocks_to_diffusers(state_dict, unet_config)
            state_dict, network_alphas = cls._convert_kohya_lora_to_diffusers(state_dict)

        return state_dict, network_alphas

    @classmethod
    def _best_guess_weight_name(cls, pretrained_model_name_or_path_or_dict, file_extension=".safetensors"):
        targeted_files = []

        if os.path.isfile(pretrained_model_name_or_path_or_dict):
            return
        elif os.path.isdir(pretrained_model_name_or_path_or_dict):
            targeted_files = [
                f for f in os.listdir(pretrained_model_name_or_path_or_dict) if f.endswith(file_extension)
            ]
        else:
            files_in_repo = model_info(pretrained_model_name_or_path_or_dict).siblings
            targeted_files = [f.rfilename for f in files_in_repo if f.rfilename.endswith(file_extension)]
        if len(targeted_files) == 0:
            return

        # "scheduler" does not correspond to a LoRA checkpoint.
        # "optimizer" does not correspond to a LoRA checkpoint
        # only top-level checkpoints are considered and not the other ones, hence "checkpoint".
        unallowed_substrings = {"scheduler", "optimizer", "checkpoint"}
        targeted_files = list(
            filter(lambda x: all(substring not in x for substring in unallowed_substrings), targeted_files)
        )

        if len(targeted_files) > 1:
            raise ValueError(
                f"Provided path contains more than one weights file in the {file_extension} format. Either specify `weight_name` in `load_lora_weights` or make sure there's only one  `.safetensors` or `.bin` file in  {pretrained_model_name_or_path_or_dict}."
            )
        weight_name = targeted_files[0]
        return weight_name

    @classmethod
    def _maybe_map_sgm_blocks_to_diffusers(cls, state_dict, unet_config, delimiter="_", block_slice_pos=5):
        # 1. get all state_dict_keys
        all_keys = list(state_dict.keys())
        sgm_patterns = ["input_blocks", "middle_block", "output_blocks"]

        # 2. check if needs remapping, if not return original dict
        is_in_sgm_format = False
        for key in all_keys:
            if any(p in key for p in sgm_patterns):
                is_in_sgm_format = True
                break

        if not is_in_sgm_format:
            return state_dict

        # 3. Else remap from SGM patterns
        new_state_dict = {}
        inner_block_map = ["resnets", "attentions", "upsamplers"]

        # Retrieves # of down, mid and up blocks
        input_block_ids, middle_block_ids, output_block_ids = set(), set(), set()

        for layer in all_keys:
            if "text" in layer:
                new_state_dict[layer] = state_dict.pop(layer)
            else:
                layer_id = int(layer.split(delimiter)[:block_slice_pos][-1])
                if sgm_patterns[0] in layer:
                    input_block_ids.add(layer_id)
                elif sgm_patterns[1] in layer:
                    middle_block_ids.add(layer_id)
                elif sgm_patterns[2] in layer:
                    output_block_ids.add(layer_id)
                else:
                    raise ValueError(f"Checkpoint not supported because layer {layer} not supported.")

        input_blocks = {
            layer_id: [key for key in state_dict if f"input_blocks{delimiter}{layer_id}" in key]
            for layer_id in input_block_ids
        }
        middle_blocks = {
            layer_id: [key for key in state_dict if f"middle_block{delimiter}{layer_id}" in key]
            for layer_id in middle_block_ids
        }
        output_blocks = {
            layer_id: [key for key in state_dict if f"output_blocks{delimiter}{layer_id}" in key]
            for layer_id in output_block_ids
        }

        # Rename keys accordingly
        for i in input_block_ids:
            block_id = (i - 1) // (unet_config.layers_per_block + 1)
            layer_in_block_id = (i - 1) % (unet_config.layers_per_block + 1)

            for key in input_blocks[i]:
                inner_block_id = int(key.split(delimiter)[block_slice_pos])
                inner_block_key = inner_block_map[inner_block_id] if "op" not in key else "downsamplers"
                inner_layers_in_block = str(layer_in_block_id) if "op" not in key else "0"
                new_key = delimiter.join(
                    key.split(delimiter)[: block_slice_pos - 1]
                    + [str(block_id), inner_block_key, inner_layers_in_block]
                    + key.split(delimiter)[block_slice_pos + 1 :]
                )
                new_state_dict[new_key] = state_dict.pop(key)

        for i in middle_block_ids:
            key_part = None
            if i == 0:
                key_part = [inner_block_map[0], "0"]
            elif i == 1:
                key_part = [inner_block_map[1], "0"]
            elif i == 2:
                key_part = [inner_block_map[0], "1"]
            else:
                raise ValueError(f"Invalid middle block id {i}.")

            for key in middle_blocks[i]:
                new_key = delimiter.join(
                    key.split(delimiter)[: block_slice_pos - 1] + key_part + key.split(delimiter)[block_slice_pos:]
                )
                new_state_dict[new_key] = state_dict.pop(key)

        for i in output_block_ids:
            block_id = i // (unet_config.layers_per_block + 1)
            layer_in_block_id = i % (unet_config.layers_per_block + 1)

            for key in output_blocks[i]:
                inner_block_id = int(key.split(delimiter)[block_slice_pos])
                inner_block_key = inner_block_map[inner_block_id]
                inner_layers_in_block = str(layer_in_block_id) if inner_block_id < 2 else "0"
                new_key = delimiter.join(
                    key.split(delimiter)[: block_slice_pos - 1]
                    + [str(block_id), inner_block_key, inner_layers_in_block]
                    + key.split(delimiter)[block_slice_pos + 1 :]
                )
                new_state_dict[new_key] = state_dict.pop(key)

        if len(state_dict) > 0:
            raise ValueError("At this point all state dict entries have to be converted.")

        return new_state_dict

    @classmethod
    def load_lora_into_unet(cls, state_dict, network_alphas, unet, low_cpu_mem_usage=None, _pipeline=None):
        """
        This will load the LoRA layers specified in `state_dict` into `unet`.

        Parameters:
            state_dict (`dict`):
                A standard state dict containing the lora layer parameters. The keys can either be indexed directly
                into the unet or prefixed with an additional `unet` which can be used to distinguish between text
                encoder lora layers.
            network_alphas (`Dict[str, float]`):
                See `LoRALinearLayer` for more details.
            unet (`UNet2DConditionModel`):
                The UNet model to load the LoRA layers into.
            low_cpu_mem_usage (`bool`, *optional*, defaults to `True` if torch version >= 1.9.0 else `False`):
                Speed up model loading only loading the pretrained weights and not initializing the weights. This also
                tries to not use more than 1x model size in CPU memory (including peak memory) while loading the model.
                Only supported for PyTorch >= 1.9.0. If you are using an older version of PyTorch, setting this
                argument to `True` will raise an error.
        """
        low_cpu_mem_usage = low_cpu_mem_usage if low_cpu_mem_usage is not None else _LOW_CPU_MEM_USAGE_DEFAULT
        # If the serialization format is new (introduced in https://github.com/huggingface/diffusers/pull/2918),
        # then the `state_dict` keys should have `self.unet_name` and/or `self.text_encoder_name` as
        # their prefixes.
        keys = list(state_dict.keys())

        if all(key.startswith(cls.unet_name) or key.startswith(cls.text_encoder_name) for key in keys):
            # Load the layers corresponding to UNet.
            logger.info(f"Loading {cls.unet_name}.")

            unet_keys = [k for k in keys if k.startswith(cls.unet_name)]
            state_dict = {k.replace(f"{cls.unet_name}.", ""): v for k, v in state_dict.items() if k in unet_keys}

            if network_alphas is not None:
                alpha_keys = [k for k in network_alphas.keys() if k.startswith(cls.unet_name)]
                network_alphas = {
                    k.replace(f"{cls.unet_name}.", ""): v for k, v in network_alphas.items() if k in alpha_keys
                }

        else:
            # Otherwise, we're dealing with the old format. This means the `state_dict` should only
            # contain the module names of the `unet` as its keys WITHOUT any prefix.
            warn_message = "You have saved the LoRA weights using the old format. To convert the old LoRA weights to the new format, you can first load them in a dictionary and then create a new dictionary like the following: `new_state_dict = {f'unet.{module_name}': params for module_name, params in old_state_dict.items()}`."
            logger.warn(warn_message)

        unet.load_attn_procs(
            state_dict, network_alphas=network_alphas, low_cpu_mem_usage=low_cpu_mem_usage, _pipeline=_pipeline
        )

    @classmethod
    def load_lora_into_text_encoder(
        cls,
        state_dict,
        network_alphas,
        text_encoder,
        prefix=None,
        lora_scale=1.0,
        low_cpu_mem_usage=None,
<<<<<<< HEAD
        adapter_name="default",
=======
>>>>>>> c2787c11
        _pipeline=None,
    ):
        """
        This will load the LoRA layers specified in `state_dict` into `text_encoder`

        Parameters:
            state_dict (`dict`):
                A standard state dict containing the lora layer parameters. The key should be prefixed with an
                additional `text_encoder` to distinguish between unet lora layers.
            network_alphas (`Dict[str, float]`):
                See `LoRALinearLayer` for more details.
            text_encoder (`CLIPTextModel`):
                The text encoder model to load the LoRA layers into.
            prefix (`str`):
                Expected prefix of the `text_encoder` in the `state_dict`.
            lora_scale (`float`):
                How much to scale the output of the lora linear layer before it is added with the output of the regular
                lora layer.
            low_cpu_mem_usage (`bool`, *optional*, defaults to `True` if torch version >= 1.9.0 else `False`):
                Speed up model loading only loading the pretrained weights and not initializing the weights. This also
                tries to not use more than 1x model size in CPU memory (including peak memory) while loading the model.
                Only supported for PyTorch >= 1.9.0. If you are using an older version of PyTorch, setting this
                argument to `True` will raise an error.
            adapter_name (`str`, *optional*, defaults to `"default"`):
                The name of the adapter to load the LoRA layers into, useful in the case of using multiple adapters
                with the same model. Defaults to the default name used in PEFT library - `"default"`.
        """
        low_cpu_mem_usage = low_cpu_mem_usage if low_cpu_mem_usage is not None else _LOW_CPU_MEM_USAGE_DEFAULT
        # If the serialization format is new (introduced in https://github.com/huggingface/diffusers/pull/2918),
        # then the `state_dict` keys should have `self.unet_name` and/or `self.text_encoder_name` as
        # their prefixes.
        keys = list(state_dict.keys())
        prefix = cls.text_encoder_name if prefix is None else prefix

        is_peft_lora_compatible = version.parse(importlib.metadata.version("transformers")) > version.parse("4.33.1")

        if not is_peft_lora_compatible:
            raise ValueError(
                "You are using an older version of transformers. Please upgrade to transformers>=4.33.1 to load LoRA weights into"
                " text encoder."
            )

        # Safe prefix to check with.
        if any(cls.text_encoder_name in key for key in keys):
            # Load the layers corresponding to text encoder and make necessary adjustments.
            text_encoder_keys = [k for k in keys if k.startswith(prefix) and k.split(".")[0] == prefix]
            text_encoder_lora_state_dict = {
                k.replace(f"{prefix}.", ""): v for k, v in state_dict.items() if k in text_encoder_keys
            }

            if len(text_encoder_lora_state_dict) > 0:
                logger.info(f"Loading {prefix}.")
                rank = {}

                # Old diffusers to PEFT
                if any("to_out_lora" in k for k in text_encoder_lora_state_dict.keys()):
                    attention_modules = text_encoder_attn_modules(text_encoder)
                    text_encoder_lora_state_dict = convert_old_state_dict_to_peft(
                        attention_modules, text_encoder_lora_state_dict
                    )
                # New diffusers format to PEFT
                elif any("lora_linear_layer" in k for k in text_encoder_lora_state_dict.keys()):
                    attention_modules = text_encoder_attn_modules(text_encoder)
                    text_encoder_lora_state_dict = convert_diffusers_state_dict_to_peft(
                        attention_modules, text_encoder_lora_state_dict
                    )

                for name, _ in text_encoder_attn_modules(text_encoder):
                    rank_key = f"{name}.out_proj.lora_B.weight"
                    rank.update({rank_key: text_encoder_lora_state_dict[rank_key].shape[1]})

                patch_mlp = any(".mlp." in key for key in text_encoder_lora_state_dict.keys())
                if patch_mlp:
                    for name, _ in text_encoder_mlp_modules(text_encoder):
                        rank_key_fc1 = f"{name}.fc1.lora_B.weight"
                        rank_key_fc2 = f"{name}.fc2.lora_B.weight"
                        rank.update({rank_key_fc1: text_encoder_lora_state_dict[rank_key_fc1].shape[1]})
                        rank.update({rank_key_fc2: text_encoder_lora_state_dict[rank_key_fc2].shape[1]})

                # for diffusers format you always get the same rank everywhere
                # is it possible to load with PEFT
                if network_alphas is not None:
                    alpha_keys = [
                        k for k in network_alphas.keys() if k.startswith(prefix) and k.split(".")[0] == prefix
                    ]
                    network_alphas = {
                        k.replace(f"{prefix}.", ""): v for k, v in network_alphas.items() if k in alpha_keys
                    }

                if cls.use_peft_backend:
                    lora_rank = list(rank.values())[0]
                    alpha = lora_scale * lora_rank

<<<<<<< HEAD
                    target_modules = ["q_proj", "k_proj", "v_proj", "out_proj"]
                    if patch_mlp:
                        target_modules += ["fc1", "fc2"]

                    lora_config = LoraConfig(r=lora_rank, target_modules=target_modules, lora_alpha=alpha)
=======
                is_pipeline_offloaded = _pipeline is not None and any(
                    isinstance(c, torch.nn.Module) and hasattr(c, "_hf_hook") for c in _pipeline.components.values()
                )
                if is_pipeline_offloaded and low_cpu_mem_usage:
                    low_cpu_mem_usage = True
                    logger.info(
                        f"Pipeline {_pipeline.__class__} is offloaded. Therefore low cpu mem usage loading is forced."
                    )

                if low_cpu_mem_usage:
                    device = next(iter(text_encoder_lora_state_dict.values())).device
                    dtype = next(iter(text_encoder_lora_state_dict.values())).dtype
                    unexpected_keys = load_model_dict_into_meta(
                        text_encoder, text_encoder_lora_state_dict, device=device, dtype=dtype
                    )
                else:
                    load_state_dict_results = text_encoder.load_state_dict(text_encoder_lora_state_dict, strict=False)
                    unexpected_keys = load_state_dict_results.unexpected_keys

                if len(unexpected_keys) != 0:
                    raise ValueError(
                        f"failed to load text encoder state dict, unexpected keys: {load_state_dict_results.unexpected_keys}"
                    )

                # <Unsafe code
                # We can be sure that the following works as all we do is change the dtype and device of the text encoder
                # Now we remove any existing hooks to
                is_model_cpu_offload = False
                is_sequential_cpu_offload = False
                if _pipeline is not None:
                    for _, component in _pipeline.components.items():
                        if isinstance(component, torch.nn.Module):
                            if hasattr(component, "_hf_hook"):
                                is_model_cpu_offload = isinstance(getattr(component, "_hf_hook"), CpuOffload)
                                is_sequential_cpu_offload = isinstance(
                                    getattr(component, "_hf_hook"), AlignDevicesHook
                                )
                                logger.info(
                                    "Accelerate hooks detected. Since you have called `load_lora_weights()`, the previous hooks will be first removed. Then the LoRA parameters will be loaded and the hooks will be applied again."
                                )
                                remove_hook_from_module(component, recurse=is_sequential_cpu_offload)

                text_encoder.to(device=text_encoder.device, dtype=text_encoder.dtype)

                # Offload back.
                if is_model_cpu_offload:
                    _pipeline.enable_model_cpu_offload()
                elif is_sequential_cpu_offload:
                    _pipeline.enable_sequential_cpu_offload()
                # Unsafe code />

    @property
    def lora_scale(self) -> float:
        # property function that returns the lora scale which can be set at run time by the pipeline.
        # if _lora_scale has not been set, return 1
        return self._lora_scale if hasattr(self, "_lora_scale") else 1.0

    def _remove_text_encoder_monkey_patch(self):
        self._remove_text_encoder_monkey_patch_classmethod(self.text_encoder)

    @classmethod
    def _remove_text_encoder_monkey_patch_classmethod(cls, text_encoder):
        for _, attn_module in text_encoder_attn_modules(text_encoder):
            if isinstance(attn_module.q_proj, PatchedLoraProjection):
                attn_module.q_proj.lora_linear_layer = None
                attn_module.k_proj.lora_linear_layer = None
                attn_module.v_proj.lora_linear_layer = None
                attn_module.out_proj.lora_linear_layer = None

        for _, mlp_module in text_encoder_mlp_modules(text_encoder):
            if isinstance(mlp_module.fc1, PatchedLoraProjection):
                mlp_module.fc1.lora_linear_layer = None
                mlp_module.fc2.lora_linear_layer = None

    @classmethod
    def _modify_text_encoder(
        cls,
        text_encoder,
        lora_scale=1,
        network_alphas=None,
        rank: Union[Dict[str, int], int] = 4,
        dtype=None,
        patch_mlp=False,
        low_cpu_mem_usage=False,
    ):
        r"""
        Monkey-patches the forward passes of attention modules of the text encoder.
        """
>>>>>>> c2787c11

                    text_encoder.load_adapter(adapter_state_dict=text_encoder_lora_state_dict, peft_config=lora_config)

                    text_encoder.to(device=text_encoder.device, dtype=text_encoder.dtype)
                else:
                    # raise deprecation warning
                    warnings.warn(
                        "You are using an old version of LoRA backend. This will be deprecated in the next releases in favor of PEFT"
                        " make sure to install the latest PEFT and transformers packages in the future.",
                        FutureWarning,
                    )

                    cls._modify_text_encoder(
                        text_encoder,
                        lora_scale,
                        network_alphas,
                        rank=rank,
                        patch_mlp=patch_mlp,
                        low_cpu_mem_usage=low_cpu_mem_usage,
                    )

                    is_pipeline_offloaded = _pipeline is not None and any(
                        isinstance(c, torch.nn.Module) and hasattr(c, "_hf_hook") for c in _pipeline.components.values()
                    )
                    if is_pipeline_offloaded and low_cpu_mem_usage:
                        low_cpu_mem_usage = True
                        logger.info(
                            f"Pipeline {_pipeline.__class__} is offloaded. Therefore low cpu mem usage loading is forced."
                        )

                    if low_cpu_mem_usage:
                        device = next(iter(text_encoder_lora_state_dict.values())).device
                        dtype = next(iter(text_encoder_lora_state_dict.values())).dtype
                        unexpected_keys = load_model_dict_into_meta(
                            text_encoder, text_encoder_lora_state_dict, device=device, dtype=dtype
                        )
                    else:
                        load_state_dict_results = text_encoder.load_state_dict(text_encoder_lora_state_dict, strict=False)
                        unexpected_keys = load_state_dict_results.unexpected_keys

                    if len(unexpected_keys) != 0:
                        raise ValueError(
                            f"failed to load text encoder state dict, unexpected keys: {load_state_dict_results.unexpected_keys}"
                        )

                    # <Unsafe code
                    # We can be sure that the following works as all we do is change the dtype and device of the text encoder
                    # Now we remove any existing hooks to
                    is_model_cpu_offload = False
                    is_sequential_cpu_offload = False
                    if _pipeline is not None:
                        for _, component in _pipeline.components.items():
                            if isinstance(component, torch.nn.Module):
                                if hasattr(component, "_hf_hook"):
                                    is_model_cpu_offload = isinstance(getattr(component, "_hf_hook"), CpuOffload)
                                    is_sequential_cpu_offload = isinstance(
                                        getattr(component, "_hf_hook"), AlignDevicesHook
                                    )
                                    logger.info(
                                        "Accelerate hooks detected. Since you have called `load_lora_weights()`, the previous hooks will be first removed. Then the LoRA parameters will be loaded and the hooks will be applied again."
                                    )
                                    remove_hook_from_module(component, recurse=is_sequential_cpu_offload)

                text_encoder.to(device=text_encoder.device, dtype=text_encoder.dtype)


    @property
    def lora_scale(self) -> float:
        # property function that returns the lora scale which can be set at run time by the pipeline.
        # if _lora_scale has not been set, return 1
        return self._lora_scale if hasattr(self, "_lora_scale") else 1.0

    @classmethod	
    def _modify_text_encoder(	
        cls,	
        text_encoder,	
        lora_scale=1,	
        network_alphas=None,	
        rank: Union[Dict[str, int], int] = 4,	
        dtype=None,	
        patch_mlp=False,	
        low_cpu_mem_usage=False,	
    ):	
        r"""	
        Monkey-patches the forward passes of attention modules of the text encoder.	
        """	
        
        def create_patched_linear_lora(model, network_alpha, rank, dtype, lora_parameters):	
            linear_layer = model.regular_linear_layer if isinstance(model, PatchedLoraProjection) else model	
            ctx = init_empty_weights if low_cpu_mem_usage else nullcontext	
            with ctx():	
                model = PatchedLoraProjection(linear_layer, lora_scale, network_alpha, rank, dtype=dtype)	

            lora_parameters.extend(model.lora_linear_layer.parameters())	
            return model	

        # First, remove any monkey-patch that might have been applied before	
        cls._remove_text_encoder_monkey_patch_classmethod(text_encoder)	

        lora_parameters = []	
        network_alphas = {} if network_alphas is None else network_alphas	
        is_network_alphas_populated = len(network_alphas) > 0	

        for name, attn_module in text_encoder_attn_modules(text_encoder):	
            query_alpha = network_alphas.pop(name + ".to_q_lora.down.weight.alpha", None)	
            key_alpha = network_alphas.pop(name + ".to_k_lora.down.weight.alpha", None)	
            value_alpha = network_alphas.pop(name + ".to_v_lora.down.weight.alpha", None)	
            out_alpha = network_alphas.pop(name + ".to_out_lora.down.weight.alpha", None)	

            if isinstance(rank, dict):	
                current_rank = rank.pop(f"{name}.out_proj.lora_linear_layer.up.weight")	
            else:	
                current_rank = rank	

            attn_module.q_proj = create_patched_linear_lora(	
                attn_module.q_proj, query_alpha, current_rank, dtype, lora_parameters	
            )	
            attn_module.k_proj = create_patched_linear_lora(	
                attn_module.k_proj, key_alpha, current_rank, dtype, lora_parameters	
            )	
            attn_module.v_proj = create_patched_linear_lora(	
                attn_module.v_proj, value_alpha, current_rank, dtype, lora_parameters	
            )	
            attn_module.out_proj = create_patched_linear_lora(	
                attn_module.out_proj, out_alpha, current_rank, dtype, lora_parameters	
            )	

        if patch_mlp:	
            for name, mlp_module in text_encoder_mlp_modules(text_encoder):	
                fc1_alpha = network_alphas.pop(name + ".fc1.lora_linear_layer.down.weight.alpha", None)	
                fc2_alpha = network_alphas.pop(name + ".fc2.lora_linear_layer.down.weight.alpha", None)	

                current_rank_fc1 = rank.pop(f"{name}.fc1.lora_linear_layer.up.weight")	
                current_rank_fc2 = rank.pop(f"{name}.fc2.lora_linear_layer.up.weight")	

                mlp_module.fc1 = create_patched_linear_lora(	
                    mlp_module.fc1, fc1_alpha, current_rank_fc1, dtype, lora_parameters	
                )	
                mlp_module.fc2 = create_patched_linear_lora(	
                    mlp_module.fc2, fc2_alpha, current_rank_fc2, dtype, lora_parameters	
                )	

        if is_network_alphas_populated and len(network_alphas) > 0:	
            raise ValueError(	
                f"The `network_alphas` has to be empty at this point but has the following keys \n\n {', '.join(network_alphas.keys())}"	
            )	

        return lora_parameters

    @classmethod
    def save_lora_weights(
        self,
        save_directory: Union[str, os.PathLike],
        unet_lora_layers: Dict[str, Union[torch.nn.Module, torch.Tensor]] = None,
        text_encoder_lora_layers: Dict[str, torch.nn.Module] = None,
        is_main_process: bool = True,
        weight_name: str = None,
        save_function: Callable = None,
        safe_serialization: bool = True,
    ):
        r"""
        Save the LoRA parameters corresponding to the UNet and text encoder.

        Arguments:
            save_directory (`str` or `os.PathLike`):
                Directory to save LoRA parameters to. Will be created if it doesn't exist.
            unet_lora_layers (`Dict[str, torch.nn.Module]` or `Dict[str, torch.Tensor]`):
                State dict of the LoRA layers corresponding to the `unet`.
            text_encoder_lora_layers (`Dict[str, torch.nn.Module]` or `Dict[str, torch.Tensor]`):
                State dict of the LoRA layers corresponding to the `text_encoder`. Must explicitly pass the text
                encoder LoRA state dict because it comes from 🤗 Transformers.
            is_main_process (`bool`, *optional*, defaults to `True`):
                Whether the process calling this is the main process or not. Useful during distributed training and you
                need to call this function on all processes. In this case, set `is_main_process=True` only on the main
                process to avoid race conditions.
            save_function (`Callable`):
                The function to use to save the state dictionary. Useful during distributed training when you need to
                replace `torch.save` with another method. Can be configured with the environment variable
                `DIFFUSERS_SAVE_MODE`.
            safe_serialization (`bool`, *optional*, defaults to `True`):
                Whether to save the model using `safetensors` or the traditional PyTorch way with `pickle`.
        """
        # Create a flat dictionary.
        state_dict = {}

        # Populate the dictionary.
        if unet_lora_layers is not None:
            weights = (
                unet_lora_layers.state_dict() if isinstance(unet_lora_layers, torch.nn.Module) else unet_lora_layers
            )

            unet_lora_state_dict = {f"{self.unet_name}.{module_name}": param for module_name, param in weights.items()}
            state_dict.update(unet_lora_state_dict)

        if text_encoder_lora_layers is not None:
            weights = (
                text_encoder_lora_layers.state_dict()
                if isinstance(text_encoder_lora_layers, torch.nn.Module)
                else text_encoder_lora_layers
            )

            text_encoder_lora_state_dict = {
                f"{self.text_encoder_name}.{module_name}": param for module_name, param in weights.items()
            }
            state_dict.update(text_encoder_lora_state_dict)

        # Save the model
        self.write_lora_layers(
            state_dict=state_dict,
            save_directory=save_directory,
            is_main_process=is_main_process,
            weight_name=weight_name,
            save_function=save_function,
            safe_serialization=safe_serialization,
        )

    def write_lora_layers(
        state_dict: Dict[str, torch.Tensor],
        save_directory: str,
        is_main_process: bool,
        weight_name: str,
        save_function: Callable,
        safe_serialization: bool,
    ):
        if os.path.isfile(save_directory):
            logger.error(f"Provided path ({save_directory}) should be a directory, not a file")
            return

        if save_function is None:
            if safe_serialization:

                def save_function(weights, filename):
                    return safetensors.torch.save_file(weights, filename, metadata={"format": "pt"})

            else:
                save_function = torch.save

        os.makedirs(save_directory, exist_ok=True)

        if weight_name is None:
            if safe_serialization:
                weight_name = LORA_WEIGHT_NAME_SAFE
            else:
                weight_name = LORA_WEIGHT_NAME

        save_function(state_dict, os.path.join(save_directory, weight_name))
        logger.info(f"Model weights saved in {os.path.join(save_directory, weight_name)}")

    @classmethod
    def _convert_kohya_lora_to_diffusers(cls, state_dict):
        unet_state_dict = {}
        te_state_dict = {}
        te2_state_dict = {}
        network_alphas = {}

        # every down weight has a corresponding up weight and potentially an alpha weight
        lora_keys = [k for k in state_dict.keys() if k.endswith("lora_down.weight")]
        for key in lora_keys:
            lora_name = key.split(".")[0]
            lora_name_up = lora_name + ".lora_up.weight"
            lora_name_alpha = lora_name + ".alpha"

            if lora_name.startswith("lora_unet_"):
                diffusers_name = key.replace("lora_unet_", "").replace("_", ".")

                if "input.blocks" in diffusers_name:
                    diffusers_name = diffusers_name.replace("input.blocks", "down_blocks")
                else:
                    diffusers_name = diffusers_name.replace("down.blocks", "down_blocks")

                if "middle.block" in diffusers_name:
                    diffusers_name = diffusers_name.replace("middle.block", "mid_block")
                else:
                    diffusers_name = diffusers_name.replace("mid.block", "mid_block")
                if "output.blocks" in diffusers_name:
                    diffusers_name = diffusers_name.replace("output.blocks", "up_blocks")
                else:
                    diffusers_name = diffusers_name.replace("up.blocks", "up_blocks")

                diffusers_name = diffusers_name.replace("transformer.blocks", "transformer_blocks")
                diffusers_name = diffusers_name.replace("to.q.lora", "to_q_lora")
                diffusers_name = diffusers_name.replace("to.k.lora", "to_k_lora")
                diffusers_name = diffusers_name.replace("to.v.lora", "to_v_lora")
                diffusers_name = diffusers_name.replace("to.out.0.lora", "to_out_lora")
                diffusers_name = diffusers_name.replace("proj.in", "proj_in")
                diffusers_name = diffusers_name.replace("proj.out", "proj_out")
                diffusers_name = diffusers_name.replace("emb.layers", "time_emb_proj")

                # SDXL specificity.
                if "emb" in diffusers_name:
                    pattern = r"\.\d+(?=\D*$)"
                    diffusers_name = re.sub(pattern, "", diffusers_name, count=1)
                if ".in." in diffusers_name:
                    diffusers_name = diffusers_name.replace("in.layers.2", "conv1")
                if ".out." in diffusers_name:
                    diffusers_name = diffusers_name.replace("out.layers.3", "conv2")
                if "downsamplers" in diffusers_name or "upsamplers" in diffusers_name:
                    diffusers_name = diffusers_name.replace("op", "conv")
                if "skip" in diffusers_name:
                    diffusers_name = diffusers_name.replace("skip.connection", "conv_shortcut")

                if "transformer_blocks" in diffusers_name:
                    if "attn1" in diffusers_name or "attn2" in diffusers_name:
                        diffusers_name = diffusers_name.replace("attn1", "attn1.processor")
                        diffusers_name = diffusers_name.replace("attn2", "attn2.processor")
                        unet_state_dict[diffusers_name] = state_dict.pop(key)
                        unet_state_dict[diffusers_name.replace(".down.", ".up.")] = state_dict.pop(lora_name_up)
                    elif "ff" in diffusers_name:
                        unet_state_dict[diffusers_name] = state_dict.pop(key)
                        unet_state_dict[diffusers_name.replace(".down.", ".up.")] = state_dict.pop(lora_name_up)
                elif any(key in diffusers_name for key in ("proj_in", "proj_out")):
                    unet_state_dict[diffusers_name] = state_dict.pop(key)
                    unet_state_dict[diffusers_name.replace(".down.", ".up.")] = state_dict.pop(lora_name_up)
                else:
                    unet_state_dict[diffusers_name] = state_dict.pop(key)
                    unet_state_dict[diffusers_name.replace(".down.", ".up.")] = state_dict.pop(lora_name_up)

            elif lora_name.startswith("lora_te_"):
                diffusers_name = key.replace("lora_te_", "").replace("_", ".")
                diffusers_name = diffusers_name.replace("text.model", "text_model")
                diffusers_name = diffusers_name.replace("self.attn", "self_attn")
                diffusers_name = diffusers_name.replace("q.proj.lora", "to_q_lora")
                diffusers_name = diffusers_name.replace("k.proj.lora", "to_k_lora")
                diffusers_name = diffusers_name.replace("v.proj.lora", "to_v_lora")
                diffusers_name = diffusers_name.replace("out.proj.lora", "to_out_lora")
                if "self_attn" in diffusers_name:
                    te_state_dict[diffusers_name] = state_dict.pop(key)
                    te_state_dict[diffusers_name.replace(".down.", ".up.")] = state_dict.pop(lora_name_up)
                elif "mlp" in diffusers_name:
                    # Be aware that this is the new diffusers convention and the rest of the code might
                    # not utilize it yet.
                    diffusers_name = diffusers_name.replace(".lora.", ".lora_linear_layer.")
                    te_state_dict[diffusers_name] = state_dict.pop(key)
                    te_state_dict[diffusers_name.replace(".down.", ".up.")] = state_dict.pop(lora_name_up)

            # (sayakpaul): Duplicate code. Needs to be cleaned.
            elif lora_name.startswith("lora_te1_"):
                diffusers_name = key.replace("lora_te1_", "").replace("_", ".")
                diffusers_name = diffusers_name.replace("text.model", "text_model")
                diffusers_name = diffusers_name.replace("self.attn", "self_attn")
                diffusers_name = diffusers_name.replace("q.proj.lora", "to_q_lora")
                diffusers_name = diffusers_name.replace("k.proj.lora", "to_k_lora")
                diffusers_name = diffusers_name.replace("v.proj.lora", "to_v_lora")
                diffusers_name = diffusers_name.replace("out.proj.lora", "to_out_lora")
                if "self_attn" in diffusers_name:
                    te_state_dict[diffusers_name] = state_dict.pop(key)
                    te_state_dict[diffusers_name.replace(".down.", ".up.")] = state_dict.pop(lora_name_up)
                elif "mlp" in diffusers_name:
                    # Be aware that this is the new diffusers convention and the rest of the code might
                    # not utilize it yet.
                    diffusers_name = diffusers_name.replace(".lora.", ".lora_linear_layer.")
                    te_state_dict[diffusers_name] = state_dict.pop(key)
                    te_state_dict[diffusers_name.replace(".down.", ".up.")] = state_dict.pop(lora_name_up)

            # (sayakpaul): Duplicate code. Needs to be cleaned.
            elif lora_name.startswith("lora_te2_"):
                diffusers_name = key.replace("lora_te2_", "").replace("_", ".")
                diffusers_name = diffusers_name.replace("text.model", "text_model")
                diffusers_name = diffusers_name.replace("self.attn", "self_attn")
                diffusers_name = diffusers_name.replace("q.proj.lora", "to_q_lora")
                diffusers_name = diffusers_name.replace("k.proj.lora", "to_k_lora")
                diffusers_name = diffusers_name.replace("v.proj.lora", "to_v_lora")
                diffusers_name = diffusers_name.replace("out.proj.lora", "to_out_lora")
                if "self_attn" in diffusers_name:
                    te2_state_dict[diffusers_name] = state_dict.pop(key)
                    te2_state_dict[diffusers_name.replace(".down.", ".up.")] = state_dict.pop(lora_name_up)
                elif "mlp" in diffusers_name:
                    # Be aware that this is the new diffusers convention and the rest of the code might
                    # not utilize it yet.
                    diffusers_name = diffusers_name.replace(".lora.", ".lora_linear_layer.")
                    te2_state_dict[diffusers_name] = state_dict.pop(key)
                    te2_state_dict[diffusers_name.replace(".down.", ".up.")] = state_dict.pop(lora_name_up)

            # Rename the alphas so that they can be mapped appropriately.
            if lora_name_alpha in state_dict:
                alpha = state_dict.pop(lora_name_alpha).item()
                if lora_name_alpha.startswith("lora_unet_"):
                    prefix = "unet."
                elif lora_name_alpha.startswith(("lora_te_", "lora_te1_")):
                    prefix = "text_encoder."
                else:
                    prefix = "text_encoder_2."
                new_name = prefix + diffusers_name.split(".lora.")[0] + ".alpha"
                network_alphas.update({new_name: alpha})

        if len(state_dict) > 0:
            raise ValueError(
                f"The following keys have not been correctly be renamed: \n\n {', '.join(state_dict.keys())}"
            )

        logger.info("Kohya-style checkpoint detected.")
        unet_state_dict = {f"{cls.unet_name}.{module_name}": params for module_name, params in unet_state_dict.items()}
        te_state_dict = {
            f"{cls.text_encoder_name}.{module_name}": params for module_name, params in te_state_dict.items()
        }
        te2_state_dict = (
            {f"text_encoder_2.{module_name}": params for module_name, params in te2_state_dict.items()}
            if len(te2_state_dict) > 0
            else None
        )
        if te2_state_dict is not None:
            te_state_dict.update(te2_state_dict)

        new_state_dict = {**unet_state_dict, **te_state_dict}
        return new_state_dict, network_alphas

    def unload_lora_weights(self):
        """
        Unloads the LoRA parameters.

        Examples:

        ```python
        >>> # Assuming `pipeline` is already loaded with the LoRA parameters.
        >>> pipeline.unload_lora_weights()
        >>> ...
        ```
        """
        for _, module in self.unet.named_modules():
            if hasattr(module, "set_lora_layer"):
                module.set_lora_layer(None)

        # Safe to call the following regardless of LoRA.
        if hasattr(self, "text_encoder"):
            recurse_remove_peft_layers(self.text_encoder)
        if hasattr(self, "text_encoder_2"):
            recurse_remove_peft_layers(self.text_encoder_2)

    def _remove_text_encoder_monkey_patch(self):
        if self.use_peft_backend:
            remove_method = recurse_remove_peft_layers
        else:
            warnings.warn(
                "You are using an old version of LoRA backend. This will be deprecated in the next releases in favor of PEFT"
                " make sure to install the latest PEFT and transformers packages in the future.",
                FutureWarning,
            )
            remove_method = self._remove_text_encoder_monkey_patch_classmethod

        if hasattr(self, "text_encoder"):
            remove_method(self.text_encoder)
        if hasattr(self, "text_encoder_2"):
            remove_method(self.text_encoder_2)
    
    @classmethod
    def _remove_text_encoder_monkey_patch_classmethod(cls, text_encoder):
        for _, attn_module in text_encoder_attn_modules(text_encoder):
            if isinstance(attn_module.q_proj, PatchedLoraProjection):
                attn_module.q_proj.lora_linear_layer = None
                attn_module.k_proj.lora_linear_layer = None
                attn_module.v_proj.lora_linear_layer = None
                attn_module.out_proj.lora_linear_layer = None

        for _, mlp_module in text_encoder_mlp_modules(text_encoder):
            if isinstance(mlp_module.fc1, PatchedLoraProjection):
                mlp_module.fc1.lora_linear_layer = None
                mlp_module.fc2.lora_linear_layer = None

    def fuse_lora(self, fuse_unet: bool = True, fuse_text_encoder: bool = True, lora_scale: float = 1.0):
        r"""
        Fuses the LoRA parameters into the original parameters of the corresponding blocks.

        <Tip warning={true}>

        This is an experimental API.

        </Tip>

        Args:
            fuse_unet (`bool`, defaults to `True`): Whether to fuse the UNet LoRA parameters.
            fuse_text_encoder (`bool`, defaults to `True`):
                Whether to fuse the text encoder LoRA parameters. If the text encoder wasn't monkey-patched with the
                LoRA parameters then it won't have any effect.
            lora_scale (`float`, defaults to 1.0):
                Controls how much to influence the outputs with the LoRA parameters.
        """
        from peft.tuners.tuners_utils import BaseTunerLayer

        if fuse_unet or fuse_text_encoder:
            self.num_fused_loras += 1
            if self.num_fused_loras > 1:
                logger.warn(
                    "The current API is supported for operating with a single LoRA file. You are trying to load and fuse more than one LoRA which is not well-supported.",
                )

        if fuse_unet:
            self.unet.fuse_lora(lora_scale)

        if self.use_peft_backend:
            def fuse_text_encoder_lora(text_encoder, lora_scale=1.0):
                for module in text_encoder.modules():
                    if isinstance(module, BaseTunerLayer):
                        if lora_scale != 1.0:
                            module.scale_layer(lora_scale)

                        module.merge()
        else:
            warnings.warn(
                "You are using an old version of LoRA backend. This will be deprecated in the next releases in favor of PEFT"
                " make sure to install the latest PEFT and transformers packages in the future.",
                FutureWarning,
            )

            def fuse_text_encoder_lora(text_encoder, lora_scale=1.0):
                for _, attn_module in text_encoder_attn_modules(text_encoder):
                    if isinstance(attn_module.q_proj, PatchedLoraProjection):
                        attn_module.q_proj._fuse_lora(lora_scale)
                        attn_module.k_proj._fuse_lora(lora_scale)
                        attn_module.v_proj._fuse_lora(lora_scale)
                        attn_module.out_proj._fuse_lora(lora_scale)

                for _, mlp_module in text_encoder_mlp_modules(text_encoder):
                    if isinstance(mlp_module.fc1, PatchedLoraProjection):
                        mlp_module.fc1._fuse_lora(lora_scale)
                        mlp_module.fc2._fuse_lora(lora_scale)


        if fuse_text_encoder:
            if hasattr(self, "text_encoder"):
                fuse_text_encoder_lora(self.text_encoder, lora_scale)
            if hasattr(self, "text_encoder_2"):
                fuse_text_encoder_lora(self.text_encoder_2, lora_scale)

    def unfuse_lora(self, unfuse_unet: bool = True, unfuse_text_encoder: bool = True):
        r"""
        Reverses the effect of
        [`pipe.fuse_lora()`](https://huggingface.co/docs/diffusers/main/en/api/loaders#diffusers.loaders.LoraLoaderMixin.fuse_lora).

        <Tip warning={true}>

        This is an experimental API.

        </Tip>

        Args:
            unfuse_unet (`bool`, defaults to `True`): Whether to unfuse the UNet LoRA parameters.
            unfuse_text_encoder (`bool`, defaults to `True`):
                Whether to unfuse the text encoder LoRA parameters. If the text encoder wasn't monkey-patched with the
                LoRA parameters then it won't have any effect.
        """
        from peft.tuners.tuners_utils import BaseTunerLayer

        if unfuse_unet:
            self.unet.unfuse_lora()

        if self.use_peft_backend:
            def unfuse_text_encoder_lora(text_encoder):
                for module in text_encoder.modules():
                    if isinstance(module, BaseTunerLayer):
                        module.unmerge()
        else:
            warnings.warn(
                "You are using an old version of LoRA backend. This will be deprecated in the next releases in favor of PEFT"
                " make sure to install the latest PEFT and transformers packages in the future.",
                FutureWarning,
            )
            def unfuse_text_encoder_lora(text_encoder):
                for _, attn_module in text_encoder_attn_modules(text_encoder):
                    if isinstance(attn_module.q_proj, PatchedLoraProjection):
                        attn_module.q_proj._unfuse_lora()
                        attn_module.k_proj._unfuse_lora()
                        attn_module.v_proj._unfuse_lora()
                        attn_module.out_proj._unfuse_lora()

                for _, mlp_module in text_encoder_mlp_modules(text_encoder):
                    if isinstance(mlp_module.fc1, PatchedLoraProjection):
                        mlp_module.fc1._unfuse_lora()
                        mlp_module.fc2._unfuse_lora()


        if unfuse_text_encoder:
            if hasattr(self, "text_encoder"):
                unfuse_text_encoder_lora(self.text_encoder)
            if hasattr(self, "text_encoder_2"):
                unfuse_text_encoder_lora(self.text_encoder_2)

        self.num_fused_loras -= 1


class FromSingleFileMixin:
    """
    Load model weights saved in the `.ckpt` format into a [`DiffusionPipeline`].
    """

    @classmethod
    def from_ckpt(cls, *args, **kwargs):
        deprecation_message = "The function `from_ckpt` is deprecated in favor of `from_single_file` and will be removed in diffusers v.0.21. Please make sure to use `StableDiffusionPipeline.from_single_file(...)` instead."
        deprecate("from_ckpt", "0.21.0", deprecation_message, standard_warn=False)
        return cls.from_single_file(*args, **kwargs)

    @classmethod
    def from_single_file(cls, pretrained_model_link_or_path, **kwargs):
        r"""
        Instantiate a [`DiffusionPipeline`] from pretrained pipeline weights saved in the `.ckpt` or `.safetensors`
        format. The pipeline is set in evaluation mode (`model.eval()`) by default.

        Parameters:
            pretrained_model_link_or_path (`str` or `os.PathLike`, *optional*):
                Can be either:
                    - A link to the `.ckpt` file (for example
                      `"https://huggingface.co/<repo_id>/blob/main/<path_to_file>.ckpt"`) on the Hub.
                    - A path to a *file* containing all pipeline weights.
            torch_dtype (`str` or `torch.dtype`, *optional*):
                Override the default `torch.dtype` and load the model with another dtype. If `"auto"` is passed, the
                dtype is automatically derived from the model's weights.
            force_download (`bool`, *optional*, defaults to `False`):
                Whether or not to force the (re-)download of the model weights and configuration files, overriding the
                cached versions if they exist.
            cache_dir (`Union[str, os.PathLike]`, *optional*):
                Path to a directory where a downloaded pretrained model configuration is cached if the standard cache
                is not used.
            resume_download (`bool`, *optional*, defaults to `False`):
                Whether or not to resume downloading the model weights and configuration files. If set to `False`, any
                incompletely downloaded files are deleted.
            proxies (`Dict[str, str]`, *optional*):
                A dictionary of proxy servers to use by protocol or endpoint, for example, `{'http': 'foo.bar:3128',
                'http://hostname': 'foo.bar:4012'}`. The proxies are used on each request.
            local_files_only (`bool`, *optional*, defaults to `False`):
                Whether to only load local model weights and configuration files or not. If set to `True`, the model
                won't be downloaded from the Hub.
            use_auth_token (`str` or *bool*, *optional*):
                The token to use as HTTP bearer authorization for remote files. If `True`, the token generated from
                `diffusers-cli login` (stored in `~/.huggingface`) is used.
            revision (`str`, *optional*, defaults to `"main"`):
                The specific model version to use. It can be a branch name, a tag name, a commit id, or any identifier
                allowed by Git.
            use_safetensors (`bool`, *optional*, defaults to `None`):
                If set to `None`, the safetensors weights are downloaded if they're available **and** if the
                safetensors library is installed. If set to `True`, the model is forcibly loaded from safetensors
                weights. If set to `False`, safetensors weights are not loaded.
            extract_ema (`bool`, *optional*, defaults to `False`):
                Whether to extract the EMA weights or not. Pass `True` to extract the EMA weights which usually yield
                higher quality images for inference. Non-EMA weights are usually better for continuing finetuning.
            upcast_attention (`bool`, *optional*, defaults to `None`):
                Whether the attention computation should always be upcasted.
            image_size (`int`, *optional*, defaults to 512):
                The image size the model was trained on. Use 512 for all Stable Diffusion v1 models and the Stable
                Diffusion v2 base model. Use 768 for Stable Diffusion v2.
            prediction_type (`str`, *optional*):
                The prediction type the model was trained on. Use `'epsilon'` for all Stable Diffusion v1 models and
                the Stable Diffusion v2 base model. Use `'v_prediction'` for Stable Diffusion v2.
            num_in_channels (`int`, *optional*, defaults to `None`):
                The number of input channels. If `None`, it is automatically inferred.
            scheduler_type (`str`, *optional*, defaults to `"pndm"`):
                Type of scheduler to use. Should be one of `["pndm", "lms", "heun", "euler", "euler-ancestral", "dpm",
                "ddim"]`.
            load_safety_checker (`bool`, *optional*, defaults to `True`):
                Whether to load the safety checker or not.
            text_encoder ([`~transformers.CLIPTextModel`], *optional*, defaults to `None`):
                An instance of `CLIPTextModel` to use, specifically the
                [clip-vit-large-patch14](https://huggingface.co/openai/clip-vit-large-patch14) variant. If this
                parameter is `None`, the function loads a new instance of `CLIPTextModel` by itself if needed.
            vae (`AutoencoderKL`, *optional*, defaults to `None`):
                Variational Auto-Encoder (VAE) Model to encode and decode images to and from latent representations. If
                this parameter is `None`, the function will load a new instance of [CLIP] by itself, if needed.
            tokenizer ([`~transformers.CLIPTokenizer`], *optional*, defaults to `None`):
                An instance of `CLIPTokenizer` to use. If this parameter is `None`, the function loads a new instance
                of `CLIPTokenizer` by itself if needed.
            original_config_file (`str`):
                Path to `.yaml` config file corresponding to the original architecture. If `None`, will be
                automatically inferred by looking for a key that only exists in SD2.0 models.
            kwargs (remaining dictionary of keyword arguments, *optional*):
                Can be used to overwrite load and saveable variables (for example the pipeline components of the
                specific pipeline class). The overwritten components are directly passed to the pipelines `__init__`
                method. See example below for more information.

        Examples:

        ```py
        >>> from diffusers import StableDiffusionPipeline

        >>> # Download pipeline from huggingface.co and cache.
        >>> pipeline = StableDiffusionPipeline.from_single_file(
        ...     "https://huggingface.co/WarriorMama777/OrangeMixs/blob/main/Models/AbyssOrangeMix/AbyssOrangeMix.safetensors"
        ... )

        >>> # Download pipeline from local file
        >>> # file is downloaded under ./v1-5-pruned-emaonly.ckpt
        >>> pipeline = StableDiffusionPipeline.from_single_file("./v1-5-pruned-emaonly")

        >>> # Enable float16 and move to GPU
        >>> pipeline = StableDiffusionPipeline.from_single_file(
        ...     "https://huggingface.co/runwayml/stable-diffusion-v1-5/blob/main/v1-5-pruned-emaonly.ckpt",
        ...     torch_dtype=torch.float16,
        ... )
        >>> pipeline.to("cuda")
        ```
        """
        # import here to avoid circular dependency
        from .pipelines.stable_diffusion.convert_from_ckpt import download_from_original_stable_diffusion_ckpt

        original_config_file = kwargs.pop("original_config_file", None)
        config_files = kwargs.pop("config_files", None)
        cache_dir = kwargs.pop("cache_dir", DIFFUSERS_CACHE)
        resume_download = kwargs.pop("resume_download", False)
        force_download = kwargs.pop("force_download", False)
        proxies = kwargs.pop("proxies", None)
        local_files_only = kwargs.pop("local_files_only", HF_HUB_OFFLINE)
        use_auth_token = kwargs.pop("use_auth_token", None)
        revision = kwargs.pop("revision", None)
        extract_ema = kwargs.pop("extract_ema", False)
        image_size = kwargs.pop("image_size", None)
        scheduler_type = kwargs.pop("scheduler_type", "pndm")
        num_in_channels = kwargs.pop("num_in_channels", None)
        upcast_attention = kwargs.pop("upcast_attention", None)
        load_safety_checker = kwargs.pop("load_safety_checker", True)
        prediction_type = kwargs.pop("prediction_type", None)
        text_encoder = kwargs.pop("text_encoder", None)
        vae = kwargs.pop("vae", None)
        controlnet = kwargs.pop("controlnet", None)
        tokenizer = kwargs.pop("tokenizer", None)

        torch_dtype = kwargs.pop("torch_dtype", None)

        use_safetensors = kwargs.pop("use_safetensors", None)

        pipeline_name = cls.__name__
        file_extension = pretrained_model_link_or_path.rsplit(".", 1)[-1]
        from_safetensors = file_extension == "safetensors"

        if from_safetensors and use_safetensors is False:
            raise ValueError("Make sure to install `safetensors` with `pip install safetensors`.")

        # TODO: For now we only support stable diffusion
        stable_unclip = None
        model_type = None

        if pipeline_name in [
            "StableDiffusionControlNetPipeline",
            "StableDiffusionControlNetImg2ImgPipeline",
            "StableDiffusionControlNetInpaintPipeline",
        ]:
            from .models.controlnet import ControlNetModel
            from .pipelines.controlnet.multicontrolnet import MultiControlNetModel

            # Model type will be inferred from the checkpoint.
            if not isinstance(controlnet, (ControlNetModel, MultiControlNetModel)):
                raise ValueError("ControlNet needs to be passed if loading from ControlNet pipeline.")
        elif "StableDiffusion" in pipeline_name:
            # Model type will be inferred from the checkpoint.
            pass
        elif pipeline_name == "StableUnCLIPPipeline":
            model_type = "FrozenOpenCLIPEmbedder"
            stable_unclip = "txt2img"
        elif pipeline_name == "StableUnCLIPImg2ImgPipeline":
            model_type = "FrozenOpenCLIPEmbedder"
            stable_unclip = "img2img"
        elif pipeline_name == "PaintByExamplePipeline":
            model_type = "PaintByExample"
        elif pipeline_name == "LDMTextToImagePipeline":
            model_type = "LDMTextToImage"
        else:
            raise ValueError(f"Unhandled pipeline class: {pipeline_name}")

        # remove huggingface url
        has_valid_url_prefix = False
        valid_url_prefixes = ["https://huggingface.co/", "huggingface.co/", "hf.co/", "https://hf.co/"]
        for prefix in valid_url_prefixes:
            if pretrained_model_link_or_path.startswith(prefix):
                pretrained_model_link_or_path = pretrained_model_link_or_path[len(prefix) :]
                has_valid_url_prefix = True

        # Code based on diffusers.pipelines.pipeline_utils.DiffusionPipeline.from_pretrained
        ckpt_path = Path(pretrained_model_link_or_path)
        if not ckpt_path.is_file():
            if not has_valid_url_prefix:
                raise ValueError(
                    f"The provided path is either not a file or a valid huggingface URL was not provided. Valid URLs begin with {', '.join(valid_url_prefixes)}"
                )

            # get repo_id and (potentially nested) file path of ckpt in repo
            repo_id = "/".join(ckpt_path.parts[:2])
            file_path = "/".join(ckpt_path.parts[2:])

            if file_path.startswith("blob/"):
                file_path = file_path[len("blob/") :]

            if file_path.startswith("main/"):
                file_path = file_path[len("main/") :]

            pretrained_model_link_or_path = hf_hub_download(
                repo_id,
                filename=file_path,
                cache_dir=cache_dir,
                resume_download=resume_download,
                proxies=proxies,
                local_files_only=local_files_only,
                use_auth_token=use_auth_token,
                revision=revision,
                force_download=force_download,
            )

        pipe = download_from_original_stable_diffusion_ckpt(
            pretrained_model_link_or_path,
            pipeline_class=cls,
            model_type=model_type,
            stable_unclip=stable_unclip,
            controlnet=controlnet,
            from_safetensors=from_safetensors,
            extract_ema=extract_ema,
            image_size=image_size,
            scheduler_type=scheduler_type,
            num_in_channels=num_in_channels,
            upcast_attention=upcast_attention,
            load_safety_checker=load_safety_checker,
            prediction_type=prediction_type,
            text_encoder=text_encoder,
            vae=vae,
            tokenizer=tokenizer,
            original_config_file=original_config_file,
            config_files=config_files,
        )

        if torch_dtype is not None:
            pipe.to(torch_dtype=torch_dtype)

        return pipe


class FromOriginalVAEMixin:
    @classmethod
    def from_single_file(cls, pretrained_model_link_or_path, **kwargs):
        r"""
        Instantiate a [`AutoencoderKL`] from pretrained controlnet weights saved in the original `.ckpt` or
        `.safetensors` format. The pipeline is format. The pipeline is set in evaluation mode (`model.eval()`) by
        default.

        Parameters:
            pretrained_model_link_or_path (`str` or `os.PathLike`, *optional*):
                Can be either:
                    - A link to the `.ckpt` file (for example
                      `"https://huggingface.co/<repo_id>/blob/main/<path_to_file>.ckpt"`) on the Hub.
                    - A path to a *file* containing all pipeline weights.
            torch_dtype (`str` or `torch.dtype`, *optional*):
                Override the default `torch.dtype` and load the model with another dtype. If `"auto"` is passed, the
                dtype is automatically derived from the model's weights.
            force_download (`bool`, *optional*, defaults to `False`):
                Whether or not to force the (re-)download of the model weights and configuration files, overriding the
                cached versions if they exist.
            cache_dir (`Union[str, os.PathLike]`, *optional*):
                Path to a directory where a downloaded pretrained model configuration is cached if the standard cache
                is not used.
            resume_download (`bool`, *optional*, defaults to `False`):
                Whether or not to resume downloading the model weights and configuration files. If set to `False`, any
                incompletely downloaded files are deleted.
            proxies (`Dict[str, str]`, *optional*):
                A dictionary of proxy servers to use by protocol or endpoint, for example, `{'http': 'foo.bar:3128',
                'http://hostname': 'foo.bar:4012'}`. The proxies are used on each request.
            local_files_only (`bool`, *optional*, defaults to `False`):
                Whether to only load local model weights and configuration files or not. If set to True, the model
                won't be downloaded from the Hub.
            use_auth_token (`str` or *bool*, *optional*):
                The token to use as HTTP bearer authorization for remote files. If `True`, the token generated from
                `diffusers-cli login` (stored in `~/.huggingface`) is used.
            revision (`str`, *optional*, defaults to `"main"`):
                The specific model version to use. It can be a branch name, a tag name, a commit id, or any identifier
                allowed by Git.
            image_size (`int`, *optional*, defaults to 512):
                The image size the model was trained on. Use 512 for all Stable Diffusion v1 models and the Stable
                Diffusion v2 base model. Use 768 for Stable Diffusion v2.
            use_safetensors (`bool`, *optional*, defaults to `None`):
                If set to `None`, the safetensors weights are downloaded if they're available **and** if the
                safetensors library is installed. If set to `True`, the model is forcibly loaded from safetensors
                weights. If set to `False`, safetensors weights are not loaded.
            upcast_attention (`bool`, *optional*, defaults to `None`):
                Whether the attention computation should always be upcasted.
            scaling_factor (`float`, *optional*, defaults to 0.18215):
                The component-wise standard deviation of the trained latent space computed using the first batch of the
                training set. This is used to scale the latent space to have unit variance when training the diffusion
                model. The latents are scaled with the formula `z = z * scaling_factor` before being passed to the
                diffusion model. When decoding, the latents are scaled back to the original scale with the formula: `z
                = 1 / scaling_factor * z`. For more details, refer to sections 4.3.2 and D.1 of the [High-Resolution
                Image Synthesis with Latent Diffusion Models](https://arxiv.org/abs/2112.10752) paper.
            kwargs (remaining dictionary of keyword arguments, *optional*):
                Can be used to overwrite load and saveable variables (for example the pipeline components of the
                specific pipeline class). The overwritten components are directly passed to the pipelines `__init__`
                method. See example below for more information.

        <Tip warning={true}>

            Make sure to pass both `image_size` and `scaling_factor` to `from_single_file()` if you want to load
            a VAE that does accompany a stable diffusion model of v2 or higher or SDXL.

        </Tip>

        Examples:

        ```py
        from diffusers import AutoencoderKL

        url = "https://huggingface.co/stabilityai/sd-vae-ft-mse-original/blob/main/vae-ft-mse-840000-ema-pruned.safetensors"  # can also be local file
        model = AutoencoderKL.from_single_file(url)
        ```
        """
        if not is_omegaconf_available():
            raise ValueError(BACKENDS_MAPPING["omegaconf"][1])

        from omegaconf import OmegaConf

        from .models import AutoencoderKL

        # import here to avoid circular dependency
        from .pipelines.stable_diffusion.convert_from_ckpt import (
            convert_ldm_vae_checkpoint,
            create_vae_diffusers_config,
        )

        config_file = kwargs.pop("config_file", None)
        cache_dir = kwargs.pop("cache_dir", DIFFUSERS_CACHE)
        resume_download = kwargs.pop("resume_download", False)
        force_download = kwargs.pop("force_download", False)
        proxies = kwargs.pop("proxies", None)
        local_files_only = kwargs.pop("local_files_only", HF_HUB_OFFLINE)
        use_auth_token = kwargs.pop("use_auth_token", None)
        revision = kwargs.pop("revision", None)
        image_size = kwargs.pop("image_size", None)
        scaling_factor = kwargs.pop("scaling_factor", None)
        kwargs.pop("upcast_attention", None)

        torch_dtype = kwargs.pop("torch_dtype", None)

        use_safetensors = kwargs.pop("use_safetensors", None)

        file_extension = pretrained_model_link_or_path.rsplit(".", 1)[-1]
        from_safetensors = file_extension == "safetensors"

        if from_safetensors and use_safetensors is False:
            raise ValueError("Make sure to install `safetensors` with `pip install safetensors`.")

        # remove huggingface url
        for prefix in ["https://huggingface.co/", "huggingface.co/", "hf.co/", "https://hf.co/"]:
            if pretrained_model_link_or_path.startswith(prefix):
                pretrained_model_link_or_path = pretrained_model_link_or_path[len(prefix) :]

        # Code based on diffusers.pipelines.pipeline_utils.DiffusionPipeline.from_pretrained
        ckpt_path = Path(pretrained_model_link_or_path)
        if not ckpt_path.is_file():
            # get repo_id and (potentially nested) file path of ckpt in repo
            repo_id = "/".join(ckpt_path.parts[:2])
            file_path = "/".join(ckpt_path.parts[2:])

            if file_path.startswith("blob/"):
                file_path = file_path[len("blob/") :]

            if file_path.startswith("main/"):
                file_path = file_path[len("main/") :]

            pretrained_model_link_or_path = hf_hub_download(
                repo_id,
                filename=file_path,
                cache_dir=cache_dir,
                resume_download=resume_download,
                proxies=proxies,
                local_files_only=local_files_only,
                use_auth_token=use_auth_token,
                revision=revision,
                force_download=force_download,
            )

        if from_safetensors:
            from safetensors import safe_open

            checkpoint = {}
            with safe_open(pretrained_model_link_or_path, framework="pt", device="cpu") as f:
                for key in f.keys():
                    checkpoint[key] = f.get_tensor(key)
        else:
            checkpoint = torch.load(pretrained_model_link_or_path, map_location="cpu")

        if "state_dict" in checkpoint:
            checkpoint = checkpoint["state_dict"]

        if config_file is None:
            config_url = "https://raw.githubusercontent.com/CompVis/stable-diffusion/main/configs/stable-diffusion/v1-inference.yaml"
            config_file = BytesIO(requests.get(config_url).content)

        original_config = OmegaConf.load(config_file)

        # default to sd-v1-5
        image_size = image_size or 512

        vae_config = create_vae_diffusers_config(original_config, image_size=image_size)
        converted_vae_checkpoint = convert_ldm_vae_checkpoint(checkpoint, vae_config)

        if scaling_factor is None:
            if (
                "model" in original_config
                and "params" in original_config.model
                and "scale_factor" in original_config.model.params
            ):
                vae_scaling_factor = original_config.model.params.scale_factor
            else:
                vae_scaling_factor = 0.18215  # default SD scaling factor

        vae_config["scaling_factor"] = vae_scaling_factor

        ctx = init_empty_weights if is_accelerate_available() else nullcontext
        with ctx():
            vae = AutoencoderKL(**vae_config)

        if is_accelerate_available():
            load_model_dict_into_meta(vae, converted_vae_checkpoint, device="cpu")
        else:
            vae.load_state_dict(converted_vae_checkpoint)

        if torch_dtype is not None:
            vae.to(dtype=torch_dtype)

        return vae


class FromOriginalControlnetMixin:
    @classmethod
    def from_single_file(cls, pretrained_model_link_or_path, **kwargs):
        r"""
        Instantiate a [`ControlNetModel`] from pretrained controlnet weights saved in the original `.ckpt` or
        `.safetensors` format. The pipeline is set in evaluation mode (`model.eval()`) by default.

        Parameters:
            pretrained_model_link_or_path (`str` or `os.PathLike`, *optional*):
                Can be either:
                    - A link to the `.ckpt` file (for example
                      `"https://huggingface.co/<repo_id>/blob/main/<path_to_file>.ckpt"`) on the Hub.
                    - A path to a *file* containing all pipeline weights.
            torch_dtype (`str` or `torch.dtype`, *optional*):
                Override the default `torch.dtype` and load the model with another dtype. If `"auto"` is passed, the
                dtype is automatically derived from the model's weights.
            force_download (`bool`, *optional*, defaults to `False`):
                Whether or not to force the (re-)download of the model weights and configuration files, overriding the
                cached versions if they exist.
            cache_dir (`Union[str, os.PathLike]`, *optional*):
                Path to a directory where a downloaded pretrained model configuration is cached if the standard cache
                is not used.
            resume_download (`bool`, *optional*, defaults to `False`):
                Whether or not to resume downloading the model weights and configuration files. If set to `False`, any
                incompletely downloaded files are deleted.
            proxies (`Dict[str, str]`, *optional*):
                A dictionary of proxy servers to use by protocol or endpoint, for example, `{'http': 'foo.bar:3128',
                'http://hostname': 'foo.bar:4012'}`. The proxies are used on each request.
            local_files_only (`bool`, *optional*, defaults to `False`):
                Whether to only load local model weights and configuration files or not. If set to True, the model
                won't be downloaded from the Hub.
            use_auth_token (`str` or *bool*, *optional*):
                The token to use as HTTP bearer authorization for remote files. If `True`, the token generated from
                `diffusers-cli login` (stored in `~/.huggingface`) is used.
            revision (`str`, *optional*, defaults to `"main"`):
                The specific model version to use. It can be a branch name, a tag name, a commit id, or any identifier
                allowed by Git.
            use_safetensors (`bool`, *optional*, defaults to `None`):
                If set to `None`, the safetensors weights are downloaded if they're available **and** if the
                safetensors library is installed. If set to `True`, the model is forcibly loaded from safetensors
                weights. If set to `False`, safetensors weights are not loaded.
            image_size (`int`, *optional*, defaults to 512):
                The image size the model was trained on. Use 512 for all Stable Diffusion v1 models and the Stable
                Diffusion v2 base model. Use 768 for Stable Diffusion v2.
            upcast_attention (`bool`, *optional*, defaults to `None`):
                Whether the attention computation should always be upcasted.
            kwargs (remaining dictionary of keyword arguments, *optional*):
                Can be used to overwrite load and saveable variables (for example the pipeline components of the
                specific pipeline class). The overwritten components are directly passed to the pipelines `__init__`
                method. See example below for more information.

        Examples:

        ```py
        from diffusers import StableDiffusionControlnetPipeline, ControlNetModel

        url = "https://huggingface.co/lllyasviel/ControlNet-v1-1/blob/main/control_v11p_sd15_canny.pth"  # can also be a local path
        model = ControlNetModel.from_single_file(url)

        url = "https://huggingface.co/runwayml/stable-diffusion-v1-5/blob/main/v1-5-pruned.safetensors"  # can also be a local path
        pipe = StableDiffusionControlnetPipeline.from_single_file(url, controlnet=controlnet)
        ```
        """
        # import here to avoid circular dependency
        from .pipelines.stable_diffusion.convert_from_ckpt import download_controlnet_from_original_ckpt

        config_file = kwargs.pop("config_file", None)
        cache_dir = kwargs.pop("cache_dir", DIFFUSERS_CACHE)
        resume_download = kwargs.pop("resume_download", False)
        force_download = kwargs.pop("force_download", False)
        proxies = kwargs.pop("proxies", None)
        local_files_only = kwargs.pop("local_files_only", HF_HUB_OFFLINE)
        use_auth_token = kwargs.pop("use_auth_token", None)
        num_in_channels = kwargs.pop("num_in_channels", None)
        use_linear_projection = kwargs.pop("use_linear_projection", None)
        revision = kwargs.pop("revision", None)
        extract_ema = kwargs.pop("extract_ema", False)
        image_size = kwargs.pop("image_size", None)
        upcast_attention = kwargs.pop("upcast_attention", None)

        torch_dtype = kwargs.pop("torch_dtype", None)

        use_safetensors = kwargs.pop("use_safetensors", None)

        file_extension = pretrained_model_link_or_path.rsplit(".", 1)[-1]
        from_safetensors = file_extension == "safetensors"

        if from_safetensors and use_safetensors is False:
            raise ValueError("Make sure to install `safetensors` with `pip install safetensors`.")

        # remove huggingface url
        for prefix in ["https://huggingface.co/", "huggingface.co/", "hf.co/", "https://hf.co/"]:
            if pretrained_model_link_or_path.startswith(prefix):
                pretrained_model_link_or_path = pretrained_model_link_or_path[len(prefix) :]

        # Code based on diffusers.pipelines.pipeline_utils.DiffusionPipeline.from_pretrained
        ckpt_path = Path(pretrained_model_link_or_path)
        if not ckpt_path.is_file():
            # get repo_id and (potentially nested) file path of ckpt in repo
            repo_id = "/".join(ckpt_path.parts[:2])
            file_path = "/".join(ckpt_path.parts[2:])

            if file_path.startswith("blob/"):
                file_path = file_path[len("blob/") :]

            if file_path.startswith("main/"):
                file_path = file_path[len("main/") :]

            pretrained_model_link_or_path = hf_hub_download(
                repo_id,
                filename=file_path,
                cache_dir=cache_dir,
                resume_download=resume_download,
                proxies=proxies,
                local_files_only=local_files_only,
                use_auth_token=use_auth_token,
                revision=revision,
                force_download=force_download,
            )

        if config_file is None:
            config_url = "https://raw.githubusercontent.com/lllyasviel/ControlNet/main/models/cldm_v15.yaml"
            config_file = BytesIO(requests.get(config_url).content)

        image_size = image_size or 512

        controlnet = download_controlnet_from_original_ckpt(
            pretrained_model_link_or_path,
            original_config_file=config_file,
            image_size=image_size,
            extract_ema=extract_ema,
            num_in_channels=num_in_channels,
            upcast_attention=upcast_attention,
            from_safetensors=from_safetensors,
            use_linear_projection=use_linear_projection,
        )

        if torch_dtype is not None:
            controlnet.to(torch_dtype=torch_dtype)

        return controlnet


class StableDiffusionXLLoraLoaderMixin(LoraLoaderMixin):
    """This class overrides `LoraLoaderMixin` with LoRA loading/saving code that's specific to SDXL"""

    # Overrride to properly handle the loading and unloading of the additional text encoder.
    def load_lora_weights(self, pretrained_model_name_or_path_or_dict: Union[str, Dict[str, torch.Tensor]], **kwargs):
        """
        Load LoRA weights specified in `pretrained_model_name_or_path_or_dict` into `self.unet` and
        `self.text_encoder`.

        All kwargs are forwarded to `self.lora_state_dict`.

        See [`~loaders.LoraLoaderMixin.lora_state_dict`] for more details on how the state dict is loaded.

        See [`~loaders.LoraLoaderMixin.load_lora_into_unet`] for more details on how the state dict is loaded into
        `self.unet`.

        See [`~loaders.LoraLoaderMixin.load_lora_into_text_encoder`] for more details on how the state dict is loaded
        into `self.text_encoder`.

        Parameters:
            pretrained_model_name_or_path_or_dict (`str` or `os.PathLike` or `dict`):
                See [`~loaders.LoraLoaderMixin.lora_state_dict`].
            kwargs (`dict`, *optional*):
                See [`~loaders.LoraLoaderMixin.lora_state_dict`].
        """
        # We could have accessed the unet config from `lora_state_dict()` too. We pass
        # it here explicitly to be able to tell that it's coming from an SDXL
        # pipeline.

<<<<<<< HEAD
        # Remove any existing hooks.
        if is_accelerate_available() and version.parse(importlib.metadata.version("accelerate")) >= version.parse(
            "0.17.0"
        ):
            from accelerate.hooks import AlignDevicesHook, CpuOffload, remove_hook_from_module
        else:
            raise ImportError("Offloading requires `accelerate v0.17.0` or higher.")

        is_model_cpu_offload = False
        is_sequential_cpu_offload = False
        for _, component in self.components.items():
            if isinstance(component, torch.nn.Module):
                if hasattr(component, "_hf_hook"):
                    is_model_cpu_offload = isinstance(getattr(component, "_hf_hook"), CpuOffload)
                    is_sequential_cpu_offload = isinstance(getattr(component, "_hf_hook"), AlignDevicesHook)
                    logger.info(
                        "Accelerate hooks detected. Since you have called `load_lora_weights()`, the previous hooks will be first removed. Then the LoRA parameters will be loaded and the hooks will be applied again."
                    )
                    remove_hook_from_module(component, recurse=is_sequential_cpu_offload)

=======
        # First, ensure that the checkpoint is a compatible one and can be successfully loaded.
>>>>>>> c2787c11
        state_dict, network_alphas = self.lora_state_dict(
            pretrained_model_name_or_path_or_dict,
            unet_config=self.unet.config,
            **kwargs,
        )
        is_correct_format = all("lora" in key for key in state_dict.keys())
        if not is_correct_format:
            raise ValueError("Invalid LoRA checkpoint.")

        self.load_lora_into_unet(state_dict, network_alphas=network_alphas, unet=self.unet, _pipeline=self)
        text_encoder_state_dict = {k: v for k, v in state_dict.items() if "text_encoder." in k}
        if len(text_encoder_state_dict) > 0:
            self.load_lora_into_text_encoder(
                text_encoder_state_dict,
                network_alphas=network_alphas,
                text_encoder=self.text_encoder,
                prefix="text_encoder",
                lora_scale=self.lora_scale,
                _pipeline=self,
            )

        text_encoder_2_state_dict = {k: v for k, v in state_dict.items() if "text_encoder_2." in k}
        if len(text_encoder_2_state_dict) > 0:
            self.load_lora_into_text_encoder(
                text_encoder_2_state_dict,
                network_alphas=network_alphas,
                text_encoder=self.text_encoder_2,
                prefix="text_encoder_2",
                lora_scale=self.lora_scale,
                _pipeline=self,
            )

    @classmethod
    def save_lora_weights(
        self,
        save_directory: Union[str, os.PathLike],
        unet_lora_layers: Dict[str, Union[torch.nn.Module, torch.Tensor]] = None,
        text_encoder_lora_layers: Dict[str, Union[torch.nn.Module, torch.Tensor]] = None,
        text_encoder_2_lora_layers: Dict[str, Union[torch.nn.Module, torch.Tensor]] = None,
        is_main_process: bool = True,
        weight_name: str = None,
        save_function: Callable = None,
        safe_serialization: bool = True,
    ):
        r"""
        Save the LoRA parameters corresponding to the UNet and text encoder.

        Arguments:
            save_directory (`str` or `os.PathLike`):
                Directory to save LoRA parameters to. Will be created if it doesn't exist.
            unet_lora_layers (`Dict[str, torch.nn.Module]` or `Dict[str, torch.Tensor]`):
                State dict of the LoRA layers corresponding to the `unet`.
            text_encoder_lora_layers (`Dict[str, torch.nn.Module]` or `Dict[str, torch.Tensor]`):
                State dict of the LoRA layers corresponding to the `text_encoder`. Must explicitly pass the text
                encoder LoRA state dict because it comes from 🤗 Transformers.
            is_main_process (`bool`, *optional*, defaults to `True`):
                Whether the process calling this is the main process or not. Useful during distributed training and you
                need to call this function on all processes. In this case, set `is_main_process=True` only on the main
                process to avoid race conditions.
            save_function (`Callable`):
                The function to use to save the state dictionary. Useful during distributed training when you need to
                replace `torch.save` with another method. Can be configured with the environment variable
                `DIFFUSERS_SAVE_MODE`.
            safe_serialization (`bool`, *optional*, defaults to `True`):
                Whether to save the model using `safetensors` or the traditional PyTorch way with `pickle`.
        """
        state_dict = {}

        def pack_weights(layers, prefix):
            layers_weights = layers.state_dict() if isinstance(layers, torch.nn.Module) else layers
            layers_state_dict = {f"{prefix}.{module_name}": param for module_name, param in layers_weights.items()}
            return layers_state_dict

        if not (unet_lora_layers or text_encoder_lora_layers or text_encoder_2_lora_layers):
            raise ValueError(
                "You must pass at least one of `unet_lora_layers`, `text_encoder_lora_layers` or `text_encoder_2_lora_layers`."
            )

        if unet_lora_layers:
            state_dict.update(pack_weights(unet_lora_layers, "unet"))

        if text_encoder_lora_layers and text_encoder_2_lora_layers:
            state_dict.update(pack_weights(text_encoder_lora_layers, "text_encoder"))
            state_dict.update(pack_weights(text_encoder_2_lora_layers, "text_encoder_2"))

        self.write_lora_layers(
            state_dict=state_dict,
            save_directory=save_directory,
            is_main_process=is_main_process,
            weight_name=weight_name,
            save_function=save_function,
            safe_serialization=safe_serialization,
        )

    def _remove_text_encoder_monkey_patch(self):
        if self.use_peft_backend:
            recurse_remove_peft_layers(self.text_encoder)
            recurse_remove_peft_layers(self.text_encoder_2)
        else:
            self._remove_text_encoder_monkey_patch_classmethod(self.text_encoder)
            self._remove_text_encoder_monkey_patch_classmethod(self.text_encoder_2)<|MERGE_RESOLUTION|>--- conflicted
+++ resolved
@@ -14,6 +14,7 @@
 import importlib
 import os
 import re
+import warnings
 from collections import defaultdict
 from contextlib import nullcontext
 from io import BytesIO
@@ -1133,7 +1134,6 @@
             _pipeline=self,
         )
 
-<<<<<<< HEAD
         # Offload back.
         if is_model_cpu_offload:
             self.enable_model_cpu_offload()
@@ -1152,8 +1152,6 @@
         correct_transformers_version = version.parse(importlib.metadata.version("transformers")) > version.parse("4.33.1")
         return correct_peft_version and correct_transformers_version
 
-=======
->>>>>>> c2787c11
     @classmethod
     def lora_state_dict(
         cls,
@@ -1507,11 +1505,8 @@
         prefix=None,
         lora_scale=1.0,
         low_cpu_mem_usage=None,
-<<<<<<< HEAD
+        _pipeline=None,
         adapter_name="default",
-=======
->>>>>>> c2787c11
-        _pipeline=None,
     ):
         """
         This will load the LoRA layers specified in `state_dict` into `text_encoder`
@@ -1604,103 +1599,6 @@
                     lora_rank = list(rank.values())[0]
                     alpha = lora_scale * lora_rank
 
-<<<<<<< HEAD
-                    target_modules = ["q_proj", "k_proj", "v_proj", "out_proj"]
-                    if patch_mlp:
-                        target_modules += ["fc1", "fc2"]
-
-                    lora_config = LoraConfig(r=lora_rank, target_modules=target_modules, lora_alpha=alpha)
-=======
-                is_pipeline_offloaded = _pipeline is not None and any(
-                    isinstance(c, torch.nn.Module) and hasattr(c, "_hf_hook") for c in _pipeline.components.values()
-                )
-                if is_pipeline_offloaded and low_cpu_mem_usage:
-                    low_cpu_mem_usage = True
-                    logger.info(
-                        f"Pipeline {_pipeline.__class__} is offloaded. Therefore low cpu mem usage loading is forced."
-                    )
-
-                if low_cpu_mem_usage:
-                    device = next(iter(text_encoder_lora_state_dict.values())).device
-                    dtype = next(iter(text_encoder_lora_state_dict.values())).dtype
-                    unexpected_keys = load_model_dict_into_meta(
-                        text_encoder, text_encoder_lora_state_dict, device=device, dtype=dtype
-                    )
-                else:
-                    load_state_dict_results = text_encoder.load_state_dict(text_encoder_lora_state_dict, strict=False)
-                    unexpected_keys = load_state_dict_results.unexpected_keys
-
-                if len(unexpected_keys) != 0:
-                    raise ValueError(
-                        f"failed to load text encoder state dict, unexpected keys: {load_state_dict_results.unexpected_keys}"
-                    )
-
-                # <Unsafe code
-                # We can be sure that the following works as all we do is change the dtype and device of the text encoder
-                # Now we remove any existing hooks to
-                is_model_cpu_offload = False
-                is_sequential_cpu_offload = False
-                if _pipeline is not None:
-                    for _, component in _pipeline.components.items():
-                        if isinstance(component, torch.nn.Module):
-                            if hasattr(component, "_hf_hook"):
-                                is_model_cpu_offload = isinstance(getattr(component, "_hf_hook"), CpuOffload)
-                                is_sequential_cpu_offload = isinstance(
-                                    getattr(component, "_hf_hook"), AlignDevicesHook
-                                )
-                                logger.info(
-                                    "Accelerate hooks detected. Since you have called `load_lora_weights()`, the previous hooks will be first removed. Then the LoRA parameters will be loaded and the hooks will be applied again."
-                                )
-                                remove_hook_from_module(component, recurse=is_sequential_cpu_offload)
-
-                text_encoder.to(device=text_encoder.device, dtype=text_encoder.dtype)
-
-                # Offload back.
-                if is_model_cpu_offload:
-                    _pipeline.enable_model_cpu_offload()
-                elif is_sequential_cpu_offload:
-                    _pipeline.enable_sequential_cpu_offload()
-                # Unsafe code />
-
-    @property
-    def lora_scale(self) -> float:
-        # property function that returns the lora scale which can be set at run time by the pipeline.
-        # if _lora_scale has not been set, return 1
-        return self._lora_scale if hasattr(self, "_lora_scale") else 1.0
-
-    def _remove_text_encoder_monkey_patch(self):
-        self._remove_text_encoder_monkey_patch_classmethod(self.text_encoder)
-
-    @classmethod
-    def _remove_text_encoder_monkey_patch_classmethod(cls, text_encoder):
-        for _, attn_module in text_encoder_attn_modules(text_encoder):
-            if isinstance(attn_module.q_proj, PatchedLoraProjection):
-                attn_module.q_proj.lora_linear_layer = None
-                attn_module.k_proj.lora_linear_layer = None
-                attn_module.v_proj.lora_linear_layer = None
-                attn_module.out_proj.lora_linear_layer = None
-
-        for _, mlp_module in text_encoder_mlp_modules(text_encoder):
-            if isinstance(mlp_module.fc1, PatchedLoraProjection):
-                mlp_module.fc1.lora_linear_layer = None
-                mlp_module.fc2.lora_linear_layer = None
-
-    @classmethod
-    def _modify_text_encoder(
-        cls,
-        text_encoder,
-        lora_scale=1,
-        network_alphas=None,
-        rank: Union[Dict[str, int], int] = 4,
-        dtype=None,
-        patch_mlp=False,
-        low_cpu_mem_usage=False,
-    ):
-        r"""
-        Monkey-patches the forward passes of attention modules of the text encoder.
-        """
->>>>>>> c2787c11
-
                     text_encoder.load_adapter(adapter_state_dict=text_encoder_lora_state_dict, peft_config=lora_config)
 
                     text_encoder.to(device=text_encoder.device, dtype=text_encoder.dtype)
@@ -1764,6 +1662,107 @@
                                     remove_hook_from_module(component, recurse=is_sequential_cpu_offload)
 
                 text_encoder.to(device=text_encoder.device, dtype=text_encoder.dtype)
+    @property
+    def lora_scale(self) -> float:
+        # property function that returns the lora scale which can be set at run time by the pipeline.
+        # if _lora_scale has not been set, return 1
+        return self._lora_scale if hasattr(self, "_lora_scale") else 1.0
+
+    def _remove_text_encoder_monkey_patch(self):
+        self._remove_text_encoder_monkey_patch_classmethod(self.text_encoder)
+
+    @classmethod
+    def _remove_text_encoder_monkey_patch_classmethod(cls, text_encoder):
+        for _, attn_module in text_encoder_attn_modules(text_encoder):
+            if isinstance(attn_module.q_proj, PatchedLoraProjection):
+                attn_module.q_proj.lora_linear_layer = None
+                attn_module.k_proj.lora_linear_layer = None
+                attn_module.v_proj.lora_linear_layer = None
+                attn_module.out_proj.lora_linear_layer = None
+
+        for _, mlp_module in text_encoder_mlp_modules(text_encoder):
+            if isinstance(mlp_module.fc1, PatchedLoraProjection):
+                mlp_module.fc1.lora_linear_layer = None
+                mlp_module.fc2.lora_linear_layer = None
+
+    @classmethod
+    def _modify_text_encoder(
+        cls,
+        text_encoder,
+        lora_scale=1,
+        network_alphas=None,
+        rank: Union[Dict[str, int], int] = 4,
+        dtype=None,
+        patch_mlp=False,
+        low_cpu_mem_usage=False,
+    ):
+        r"""
+        Monkey-patches the forward passes of attention modules of the text encoder.
+        """
+
+        def create_patched_linear_lora(model, network_alpha, rank, dtype, lora_parameters):
+            linear_layer = model.regular_linear_layer if isinstance(model, PatchedLoraProjection) else model
+            ctx = init_empty_weights if low_cpu_mem_usage else nullcontext
+            with ctx():
+                model = PatchedLoraProjection(linear_layer, lora_scale, network_alpha, rank, dtype=dtype)
+
+            lora_parameters.extend(model.lora_linear_layer.parameters())
+            return model
+
+        # First, remove any monkey-patch that might have been applied before
+        cls._remove_text_encoder_monkey_patch_classmethod(text_encoder)
+
+        lora_parameters = []
+        network_alphas = {} if network_alphas is None else network_alphas
+        is_network_alphas_populated = len(network_alphas) > 0
+
+        for name, attn_module in text_encoder_attn_modules(text_encoder):
+            query_alpha = network_alphas.pop(name + ".to_q_lora.down.weight.alpha", None)
+            key_alpha = network_alphas.pop(name + ".to_k_lora.down.weight.alpha", None)
+            value_alpha = network_alphas.pop(name + ".to_v_lora.down.weight.alpha", None)
+            out_alpha = network_alphas.pop(name + ".to_out_lora.down.weight.alpha", None)
+
+            if isinstance(rank, dict):
+                current_rank = rank.pop(f"{name}.out_proj.lora_linear_layer.up.weight")
+            else:
+                current_rank = rank
+
+            attn_module.q_proj = create_patched_linear_lora(
+                attn_module.q_proj, query_alpha, current_rank, dtype, lora_parameters
+            )
+            attn_module.k_proj = create_patched_linear_lora(
+                attn_module.k_proj, key_alpha, current_rank, dtype, lora_parameters
+            )
+            attn_module.v_proj = create_patched_linear_lora(
+                attn_module.v_proj, value_alpha, current_rank, dtype, lora_parameters
+            )
+            attn_module.out_proj = create_patched_linear_lora(
+                attn_module.out_proj, out_alpha, current_rank, dtype, lora_parameters
+            )
+
+        if patch_mlp:
+            for name, mlp_module in text_encoder_mlp_modules(text_encoder):
+                fc1_alpha = network_alphas.pop(name + ".fc1.lora_linear_layer.down.weight.alpha", None)
+                fc2_alpha = network_alphas.pop(name + ".fc2.lora_linear_layer.down.weight.alpha", None)
+
+                current_rank_fc1 = rank.pop(f"{name}.fc1.lora_linear_layer.up.weight")
+                current_rank_fc2 = rank.pop(f"{name}.fc2.lora_linear_layer.up.weight")
+
+                mlp_module.fc1 = create_patched_linear_lora(
+                    mlp_module.fc1, fc1_alpha, current_rank_fc1, dtype, lora_parameters
+                )
+                mlp_module.fc2 = create_patched_linear_lora(
+                    mlp_module.fc2, fc2_alpha, current_rank_fc2, dtype, lora_parameters
+                )
+
+        if is_network_alphas_populated and len(network_alphas) > 0:
+            raise ValueError(
+                f"The `network_alphas` has to be empty at this point but has the following keys \n\n {', '.join(network_alphas.keys())}"
+            )
+
+        return lora_parameters
+
+
 
 
     @property
@@ -2883,7 +2882,6 @@
         # it here explicitly to be able to tell that it's coming from an SDXL
         # pipeline.
 
-<<<<<<< HEAD
         # Remove any existing hooks.
         if is_accelerate_available() and version.parse(importlib.metadata.version("accelerate")) >= version.parse(
             "0.17.0"
@@ -2904,9 +2902,6 @@
                     )
                     remove_hook_from_module(component, recurse=is_sequential_cpu_offload)
 
-=======
-        # First, ensure that the checkpoint is a compatible one and can be successfully loaded.
->>>>>>> c2787c11
         state_dict, network_alphas = self.lora_state_dict(
             pretrained_model_name_or_path_or_dict,
             unet_config=self.unet.config,
